#!/bin/sh

# Check if Rust is installed
if ! command -v rustc &> /dev/null
then
    echo "Rust is not installed. Installing Rust..."
    curl --proto '=https' --tlsv1.2 -sSf https://sh.rustup.rs | sh -s -- -y
    # Source cargo environment
    export PATH="$HOME/.cargo/bin:$PATH"
    source "$HOME/.cargo/env"
    cargo update
else
    echo "Rust is already installed. Skipping installation."
fi

# Ensure cargo is in PATH
export PATH="$HOME/.cargo/bin:$PATH"

# Continue with build process
<<<<<<< HEAD
cargo build --release --offline && cargo install --offline --path .
=======
cargo build --release && cargo install --path . --root ~/.local

if ! echo "$PATH" | grep -q "$HOME/.local/bin"; then
    echo 'export PATH="$HOME/.local/bin:$PATH"' >> ~/.bashrc
    echo 'export PATH="$HOME/.local/bin:$PATH"' >> ~/.zshrc
    export PATH="$HOME/.local/bin:$PATH"
fi
>>>>>>> cfc57aa5
<|MERGE_RESOLUTION|>--- conflicted
+++ resolved
@@ -17,14 +17,10 @@
 export PATH="$HOME/.cargo/bin:$PATH"
 
 # Continue with build process
-<<<<<<< HEAD
-cargo build --release --offline && cargo install --offline --path .
-=======
 cargo build --release && cargo install --path . --root ~/.local
 
 if ! echo "$PATH" | grep -q "$HOME/.local/bin"; then
     echo 'export PATH="$HOME/.local/bin:$PATH"' >> ~/.bashrc
     echo 'export PATH="$HOME/.local/bin:$PATH"' >> ~/.zshrc
     export PATH="$HOME/.local/bin:$PATH"
-fi
->>>>>>> cfc57aa5
+fi