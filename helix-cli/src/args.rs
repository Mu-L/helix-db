use clap::{Args, Parser, Subcommand, ValueEnum};

pub mod version {
    pub const VERSION: &str = env!("CARGO_PKG_VERSION");
    pub const NAME: &str = "Helix CLI";
    pub const AUTHORS: &str = "Helix Team";
}

use version::{AUTHORS, NAME, VERSION};

#[derive(Debug, Parser)]
#[clap(name = NAME, version = VERSION, author = AUTHORS)]
pub struct HelixCLI {
    #[clap(subcommand)]
    pub command: CommandType,
}

#[derive(Debug, Subcommand)]
pub enum CommandType {
    /// Demo a Helix project
    Demo,

    // Open graph vis in default browser
    //Visualize,

    /// Deploy a Helix project
    Deploy(DeployCommand),

    /// Update the helix-cli and helix-db repo
    Update(UpdateCommand),

    /// Re-deploy a Helix project with new queries
    Redeploy(RedeployCommand),

    /// Compile a Helix project
    Compile(CompileCommand),

    /// Configure Helix Credentials
    Config(ConfigCommand),

    /// Lint a Helix project
    Check(LintCommand),

    /// Install the Helix repo
    Install(InstallCommand),

    /// Initialise a new Helix project
    Init(InitCommand),

    /// Test a Helix project
    Test(TestCommand),

    /// List running Helix instances
    Instances(InstancesCommand),

    /// Stop Helix instances
    Stop(StopCommand),

    /// Start a stopped Helix instance
    Start(StartCommand),

    /// Ingest data into Helix
    #[cfg(feature = "ingestion")]
    Ingest(IngestCommand),

    /// Give an instance a short description
    Label(LabelCommand),

    /// Login to helix
    // Login(LoginCommand),

    /// Save an instnaces data.mdb file
    Save(SaveCommand),

    /// Delete an instance and all its data
    Delete(DeleteCommand),

    /// Get the current version of the cli and db
    Version(VersionCommand),
}

#[derive(Debug, Args)]
#[clap(name = "deploy", about = "Deploy a Helix project")]
pub struct DeployCommand {
    #[clap(short, long, help = "The path to the project")]
    pub path: Option<String>,

    #[clap(short, long, help = "The output path")]
    pub output: Option<String>,

    #[clap(short, long, help = "Port to run the instance on")]
    pub port: Option<u16>,
}

#[derive(Debug, Args)]
#[clap(name = "update", about = "Update helix-cli and helix-db")]
pub struct UpdateCommand {}

#[derive(Debug, Args)]
#[clap(
    name = "version",
    about = "Get the installed verison of helix-cli and helix-db"
)]
pub struct VersionCommand {}

#[derive(Debug, Args)]
#[clap(
    name = "redeploy",
    about = "Re-deploy a Helix project with new queries"
)]
pub struct RedeployCommand {
    #[clap(help = "Existing helix instance ID")]
    pub instance: String,

    #[clap(short, long, help = "The path to the project")]
    pub path: Option<String>,

    #[clap(short, long, help = "Remote cluster ID")]
    pub remote: bool,
}

#[derive(Debug, Args)]
#[clap(name = "compile", about = "Compile a Helix project")]
pub struct CompileCommand {
    #[clap(short, long, help = "The path to the project")]
    pub path: Option<String>,

    #[clap(short, long, help = "The output path")]
    pub output: Option<String>,

    #[clap(short, long, help = "The target language")]
    pub gen: OutputLanguage,
    // #[clap(short, long, help = "The target platform")]
    // pub target: Option<String>,

    // #[clap(short, long, help = "Should compile in release mode")]
    // pub release: bool,
}

#[derive(Debug, Args)]
#[clap(name = "check", about = "Lint a Helix project")]
pub struct LintCommand {
    #[clap(short, long, help = "The path to the project")]
    pub path: Option<String>,
}

#[derive(Debug, Args)]
#[clap(name = "install", about = "Install the Helix repo")]
pub struct InstallCommand {
<<<<<<< HEAD
    #[clap(help = "Install HelixDb on the development(considered unstable) branch")]
    pub dev: bool,
=======
    #[clap(short, long, help = "The path to the project")]
    pub path: Option<String>,
>>>>>>> e959ed98
}

#[derive(Debug, Args)]
#[clap(name = "init", about = "Initialise a new Helix project")]
pub struct InitCommand {
    #[clap(short, long, help = "The path to the project")]
    pub path: Option<String>,
}

#[derive(Debug, Args)]
#[clap(name = "test", about = "Test a Helix project")]
pub struct TestCommand {
    #[clap(short, long, help = "The path to the project")]
    pub path: Option<String>,

    #[clap(short, long, help = "The test to run")]
    pub test: Option<String>,
}

#[derive(Debug, Args)]
#[clap(name = "instances", about = "List running Helix instances")]
pub struct InstancesCommand {}

#[derive(Debug, Args)]
#[clap(name = "stop", about = "Stop Helix instances")]
pub struct StopCommand {
    #[clap(long, help = "Stop all running instances")]
    pub all: bool,

    #[clap(short, long, help = "Instance ID to stop")]
    pub instance: Option<String>,
}

#[derive(Debug, Args)]
#[clap(name = "start", about = "Start a stopped Helix instance")]
pub struct StartCommand {
    #[clap(help = "Instance ID to Start")]
    pub instance: String,
}

#[derive(Debug, Args)]
#[clap(name = "ingest", about = "Ingest data into Helix")]
pub struct IngestCommand {
    /// Type of database to ingest from ('sqlite' or 'pg')
    #[clap(short = 't', long = "type", value_parser = ["sqlite", "pg"])]
    pub db_type: String,

    /// Database connection string or path
    #[clap(short, long = "db", help = "Database connection string or path")]
    pub db_url: String,

    /// Helix instance to ingest data into
    #[clap(
        short = 'i',
        long = "instance",
        help = "Helixdb instance to ingest data into"
    )]
    pub instance: String,

    /// Batch size for ingestion (only used for PostgreSQL)
    #[clap(
        short = 'b',
        long = "batch",
        default_value = "1000",
        help = "Batch size for ingestion"
    )]
    pub batch_size: usize,

    /// Output directory for JSONL files
    #[clap(
        short = 'o',
        long = "output",
        default_value = "./",
        help = "Output directory for JSONL files"
    )]
    pub output_dir: Option<String>,

    /// Use SSL for PostgreSQL
    #[clap(short = 's', long = "ssl", help = "Use SSL for PostgreSQL")]
    pub use_ssl: bool,
}

#[derive(Debug, Args)]
#[clap(name = "label", about = "Give an instance a short description")]
pub struct LabelCommand {
    #[clap(help = "Instance ID to label")]
    pub instance: String,

    #[clap(help = "Short description to label")]
    pub label: String,
}

#[derive(Debug, Args)]
#[clap(name = "save", about = "Save an instances data.mdb file")]
pub struct SaveCommand {
    #[clap(help = "Instance ID to save")]
    pub instance: String,

    #[clap(help = "Where to save the file to")]
    pub output: Option<String>,
}

#[derive(Debug, Args)]
#[clap(name = "delete", about = "Delete an instance and its saved data")]
pub struct DeleteCommand {
    #[clap(help = "Instance ID to delete")]
    pub instance: String,
}

// #[derive(Debug, Args)]
// #[clap(name = "login", about = "Login to helix")]
// pub struct LoginCommand {}

#[derive(Debug, Args)]
#[clap(name = "config", about = "Configure Helix Credentials")]
pub struct ConfigCommand {}

#[derive(Debug, Subcommand, Clone, ValueEnum)]
#[clap(name = "output")]
pub enum OutputLanguage {
    #[clap(name = "rust", alias = "rs")]
    Rust,
    #[clap(name = "typescript", alias = "ts")]
    TypeScript,
}

impl PartialEq for OutputLanguage {
    fn eq(&self, other: &Self) -> bool {
        match (self, other) {
            (OutputLanguage::TypeScript, OutputLanguage::TypeScript) => true,
            (OutputLanguage::Rust, OutputLanguage::Rust) => true,
            _ => false,
        }
    }
}<|MERGE_RESOLUTION|>--- conflicted
+++ resolved
@@ -147,13 +147,10 @@
 #[derive(Debug, Args)]
 #[clap(name = "install", about = "Install the Helix repo")]
 pub struct InstallCommand {
-<<<<<<< HEAD
     #[clap(help = "Install HelixDb on the development(considered unstable) branch")]
     pub dev: bool,
-=======
-    #[clap(short, long, help = "The path to the project")]
-    pub path: Option<String>,
->>>>>>> e959ed98
+    #[clap(short, long, help = "The path to the project")]
+    pub path: Option<String>,
 }
 
 #[derive(Debug, Args)]
