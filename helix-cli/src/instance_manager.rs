use crate::types::BuildMode;

use super::utils::find_available_port;
use helix_db::utils::styled_string::StyledString;
<<<<<<< HEAD
use serde::{Deserialize, Serialize};
=======
use nix::errno::Errno;
use nix::sys::signal::{Signal, kill};
use nix::sys::wait::{WaitPidFlag, WaitStatus, waitpid};
use nix::unistd::Pid;
use serde::{Deserialize, Serialize};
use std::thread::sleep;
use std::time::Duration;
>>>>>>> 6891eae1
use std::{
    fs::{self, File, OpenOptions},
    io::{self, Read, Write},
    path::{Path, PathBuf},
    process::{Command, Stdio},
};
use uuid::Uuid;

#[derive(Debug, Serialize, Deserialize, Clone)]
pub struct InstanceInfo {
    pub short_id: u16,
    pub id: String,
    pub pid: u32,
    pub port: u16,
    pub started_at: String,
    pub available_endpoints: Vec<String>,
    pub binary_path: PathBuf,
    pub running: bool,
}

pub struct InstanceManager {
    instances_file: PathBuf,
    pub cache_dir: PathBuf,
    logs_dir: PathBuf,
}

impl InstanceManager {
    pub fn new() -> io::Result<Self> {
        let home_dir = dirs::home_dir().expect("Could not find home directory");
        let helix_dir = home_dir.join(".helix");
        let cache_dir = helix_dir.join("cached_builds");
        let logs_dir = helix_dir.join("logs");
        fs::create_dir_all(&helix_dir)?;
        fs::create_dir_all(&cache_dir)?;
        fs::create_dir_all(&logs_dir)?;

        Ok(Self {
            instances_file: helix_dir.join("instances.json"),
            cache_dir,
            logs_dir,
        })
    }

    fn id_from_short_id(&self, n: u16) -> Result<InstanceInfo, String> {
        let instances = self.list_instances().map_err(|e| e.to_string())?;

        instances
            .into_iter()
            .find(|i| i.short_id == n)
            .ok_or_else(|| "No instance found".to_string())
    }

    pub fn init_start_instance(
        &self,
        source_binary: &Path,
        port: u16,
        endpoints: Vec<String>,
        openai_key: Option<String>,
    ) -> io::Result<InstanceInfo> {
        let instance_id = Uuid::new_v4().to_string();
        let cached_binary = self.cache_dir.join(&instance_id);
        fs::copy(source_binary, &cached_binary)?;

        // make sure data dir exists
        // make it .cached_builds/data/instance_id/
        let data_dir = self.cache_dir.join("data").join(&instance_id);
        fs::create_dir_all(&data_dir)?;

        let log_file = self.logs_dir.join(format!("instance_{instance_id}.log"));
        let log_file = OpenOptions::new()
            .create(true)
            .append(true)
            .open(log_file)?;
        let error_log_file = self
            .logs_dir
            .join(format!("instance_{instance_id}_error.log"));
        let error_log_file = OpenOptions::new()
            .create(true)
            .append(true)
            .open(error_log_file)?;

        let mut command = Command::new(&cached_binary);
        command.env("PORT", port.to_string());
        command
            .env("HELIX_DAEMON", "1")
            .env("HELIX_DATA_DIR", data_dir.to_str().unwrap())
            .env("HELIX_PORT", port.to_string())
            .env("OPENAI_API_KEY", openai_key.unwrap_or_default())
            .stdout(Stdio::from(log_file))
            .stderr(Stdio::from(error_log_file));

        let child = command.spawn()?;

        let instance = InstanceInfo {
            short_id: (self.list_instances()?.len() + 1) as u16,
            id: instance_id,
            pid: child.id(),
            port,
            started_at: chrono::Local::now().to_rfc3339(),
            available_endpoints: endpoints,
            binary_path: cached_binary,
            running: true,
        };

        let mut instances = self.list_instances()?;
        instances.push(instance.clone());
        let _ = self.save_instances(&instances);

        Ok(instance)
    }

    /// instance_id can either be u16 or uuid here (same for the others)
    pub fn start_instance(
        &self,
        instance_id: &str,
        endpoints: Option<Vec<String>>,
        openai_key: Option<String>,
        _release_mode: BuildMode,
    ) -> Result<InstanceInfo, String> {
        let instance_id = match instance_id.parse() {
            Ok(n) => match self.id_from_short_id(n) {
                Ok(n) => n.id,
                Err(_) => return Err(format!("No instance found with id {}", &instance_id)),
            },
            Err(_) => instance_id.to_string(),
        };

        let mut instance = match self.get_instance(&instance_id) {
            Ok(instance) => match instance {
                Some(val) => val,
                None => return Err(format!("No instance found with id {instance_id}")),
            },
            Err(e) => return Err(format!("Error occured getting instance {e}")),
        };

        if !instance.binary_path.exists() {
            return Err(format!(
                "Binary not found for instance {}: {:?}",
                instance_id, instance.binary_path
            ));
        }

        let data_dir = self.cache_dir.join("data").join(&instance_id);
        if !data_dir.exists() {
            fs::create_dir_all(&data_dir)
                .map_err(|e| format!("Failed to create data directory for {instance_id}: {e}"))?;
        }

        let log_file = self.logs_dir.join(format!("instance_{instance_id}.log"));
        let log_file = OpenOptions::new()
            .append(true)
            .create(true)
            .open(log_file)
            .map_err(|e| format!("Failed to open log file: {e}"))?;

        let port = match find_available_port(instance.port) {
            Some(port) => port,
            None => {
                return Err("Could not find an available port!".red().bold().to_string());
            }
        };
        instance.port = port;

        let mut command = Command::new(&instance.binary_path);
        command.env("PORT", instance.port.to_string());
        command
            .env("HELIX_DAEMON", "1")
            .env("HELIX_DATA_DIR", data_dir.to_str().unwrap())
            .env("HELIX_PORT", instance.port.to_string())
            .env("OPENAI_API_KEY", openai_key.unwrap_or_default())
            .stdout(Stdio::from(
                log_file
                    .try_clone()
                    .map_err(|e| format!("Failed to clone log file: {e}"))?,
            ))
            .stderr(Stdio::from(log_file));

        let child = command
            .spawn()
            .map_err(|e| format!("Failed to spawn process for {instance_id}: {e}"))?;

        instance.pid = child.id();
        instance.running = true;
        if let Some(endpoints) = endpoints {
            instance.available_endpoints = endpoints;
        }

        self.update_instance(&instance)?;

        Ok(instance)
    }

    pub fn get_instance(&self, instance_id: &str) -> io::Result<Option<InstanceInfo>> {
        // strip "" from instance_id
        let instance_id = instance_id.trim_matches('"');

        let instance_id = match instance_id.parse() {
            Ok(n) => match self.id_from_short_id(n) {
                Ok(n) => n.id,
                Err(_) => {
                    return Err(io::Error::other(format!(
                        "No instance found with id {instance_id}"
                    )));
                }
            },
            Err(_) => instance_id.to_string(),
        };

        let instances = self.list_instances()?;
        let instance = instances.into_iter().find(|i| i.id == instance_id);
        Ok(instance)
    }

    pub fn list_instances(&self) -> io::Result<Vec<InstanceInfo>> {
        if !self.instances_file.exists() {
            return Ok(Vec::new());
        }

        let mut file = File::open(&self.instances_file)?;
        let mut contents = String::new();
        file.read_to_string(&mut contents)?;

        if contents.is_empty() {
            return Ok(Vec::new());
        }

        let instances: Vec<InstanceInfo> = sonic_rs::from_str(&contents)?;
        Ok(instances)
    }

    pub fn stop_instance(&self, instance_id: &str) -> Result<bool, String> {
        let instance_id = match instance_id.parse() {
            Ok(n) => match self.id_from_short_id(n) {
                Ok(n) => n.id,
                Err(_) => return Err(format!("No instance found with id {}", &instance_id)),
            },
            Err(_) => instance_id.to_string(),
        };

        let mut instances = match self.list_instances() {
            Ok(val) => val,
            Err(e) => return Err(format!("Error occured stopping instnace! {e}")),
        };
        if let Some(pos) = instances.iter().position(|i| i.id == instance_id) {
            if !instances[pos].running {
                return Ok(false);
            }
            instances[pos].running = false;
            // #[cfg(unix)]
            // unsafe {
            //     libc::kill(instances[pos].pid as i32, libc::SIGTERM);
            // }
            #[cfg(windows)]
            {
                use windows::Win32::System::Threading::{
                    OpenProcess, PROCESS_TERMINATE, TerminateProcess,
                };
                let handle =
                    unsafe { OpenProcess(PROCESS_TERMINATE, false.into(), instances[pos].pid) };
                if let Ok(handle) = handle {
                    unsafe { TerminateProcess(handle, 0) };
                }
            }

            // wait until pid is no longer running
            #[cfg(unix)]
            {
                println!("Stopping cluster {instance_id}");
                let pid = Pid::from_raw(instances[pos].pid as i32);
                println!("Killing pid {pid}");
                while !kill_and_check_pid(pid) {
                    sleep(Duration::from_millis(500));
                }
                println!("Cluster {instance_id} stopped");
            }

            self.save_instances(&instances)?;
            return Ok(true);
        }
        Ok(false)
    }

    pub fn running_instances(&self) -> Result<bool, String> {
        let instances = match self.list_instances() {
            Ok(val) => val,
            Err(e) => return Err(format!("Error occured listing instnaces! {e}")),
        };
        for instance in instances {
            if instance.running {
                return Ok(true);
            }
        }

        Ok(false)
    }

    fn save_instances(&self, instances: &[InstanceInfo]) -> Result<(), String> {
        let contents = match sonic_rs::to_string(instances) {
            Ok(s) => s,
            Err(e) => return Err(format!("Failed to serialize instances: {e}")),
        };
        let mut file = match OpenOptions::new()
            .write(true)
            .create(true)
            .truncate(true)
            .open(&self.instances_file)
        {
            Ok(f) => f,
            Err(e) => return Err(format!("Failed to open file: {e}")),
        };
        match file.write_all(contents.as_bytes()) {
            Ok(_) => (),
            Err(e) => return Err(format!("Failed to write to file: {e}")),
        };
        Ok(())
    }

    fn update_instance(&self, updated_instance: &InstanceInfo) -> Result<(), String> {
        let mut instances = match self.list_instances() {
            Ok(val) => val,
            Err(e) => return Err(format!("Error occured stopping instnace! {e}")),
        };
        if let Some(pos) = instances.iter().position(|i| i.id == updated_instance.id) {
            instances[pos] = updated_instance.clone();
        } else {
            instances.push(updated_instance.clone());
        }

        self.save_instances(&instances)
    }

    pub fn delete_instance(&self, instance_id: &str) -> Result<bool, String> {
        let instance_id = match instance_id.parse() {
            Ok(n) => match self.id_from_short_id(n) {
                Ok(n) => n.id,
                Err(_) => return Err(format!("No instance found with id {}", &instance_id)),
            },
            Err(_) => instance_id.to_string(),
        };

        let mut instances = match self.list_instances() {
            Ok(val) => val,
            Err(e) => return Err(format!("Error occured stopping instnace! {e}")),
        };
        if let Some(pos) = instances.iter().position(|i| i.id == instance_id) {
            instances.remove(pos);
            self.save_instances(&instances)?;
            Ok(true)
        } else {
            Ok(false)
        }
    }
<<<<<<< HEAD
=======
}

fn kill_and_check_pid(pid: Pid) -> bool {
    println!("Checking pid {pid}");
    match kill(pid, Signal::SIGTERM) {
        Ok(_) => {
            println!("Killed pid {pid}");
        }
        Err(Errno::ESRCH) => return true, // already gone
        Err(e) => return false,
    }
    match waitpid(pid, None) {
        Ok(WaitStatus::Exited(_, _)) => true,
        Ok(other) => {
            println!("Other: {other:?}");
            false
        }
        _ => false,
    }
>>>>>>> 6891eae1
}<|MERGE_RESOLUTION|>--- conflicted
+++ resolved
@@ -2,9 +2,7 @@
 
 use super::utils::find_available_port;
 use helix_db::utils::styled_string::StyledString;
-<<<<<<< HEAD
 use serde::{Deserialize, Serialize};
-=======
 use nix::errno::Errno;
 use nix::sys::signal::{Signal, kill};
 use nix::sys::wait::{WaitPidFlag, WaitStatus, waitpid};
@@ -12,7 +10,6 @@
 use serde::{Deserialize, Serialize};
 use std::thread::sleep;
 use std::time::Duration;
->>>>>>> 6891eae1
 use std::{
     fs::{self, File, OpenOptions},
     io::{self, Read, Write},
@@ -365,8 +362,6 @@
             Ok(false)
         }
     }
-<<<<<<< HEAD
-=======
 }
 
 fn kill_and_check_pid(pid: Pid) -> bool {
@@ -386,5 +381,4 @@
         }
         _ => false,
     }
->>>>>>> 6891eae1
 }