--- conflicted
+++ resolved
@@ -278,12 +278,7 @@
     let mut content = generate_content(&files)?;
     content.source = parse_content(&content)?;
     let analyzed_source = analyze_source(content.source.clone())?;
-<<<<<<< HEAD
-    content.content.push_str(&generator.generate_headers());
-    content
-        .content
-        .push_str(&generator.generate_source(&analyzed_source));
-    Ok(content)
+    Ok((content, analyzed_source))
 }
 
 pub fn print_instnace(instance: &InstanceInfo) {
@@ -363,8 +358,4 @@
 // TODO:
 // Spinner::new
 // Spinner::stop_with_message
-// Dots9 style
-=======
-    Ok((content, analyzed_source))
-}
->>>>>>> d8909978
+// Dots9 style