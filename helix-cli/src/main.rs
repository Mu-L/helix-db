--- conflicted
+++ resolved
@@ -3,29 +3,19 @@
     instance_manager::InstanceManager,
     utils::*,
 };
-<<<<<<< HEAD
-use helixdb::{
-    helix_engine::graph_core::config::Config,
-    ingestion_engine::{postgres_ingestion::PostgresIngestor, sql_ingestion::SqliteIngestor},
-};
-=======
 use clap::Parser;
 use colored::*;
 use helixdb::{helix_engine::graph_core::config::Config, ingestion_engine::{postgres_ingestion::PostgresIngestor, sql_ingestion::SqliteIngestor}};
 use spinners::{Spinner, Spinners};
 use std::fmt::Write;
->>>>>>> d8909978
 use std::{
     fs,
     path::{Path, PathBuf},
     process::{Command, Stdio},
     io::{Write},
 };
-<<<<<<< HEAD
 use clap::Parser;
 use spinners::{Spinner, Spinners};
-=======
->>>>>>> d8909978
 
 pub mod args;
 mod instance_manager;
@@ -134,17 +124,6 @@
             let cache_dir = PathBuf::from(&output);
             fs::create_dir_all(&cache_dir).unwrap();
 
-<<<<<<< HEAD
-            let file_path = PathBuf::from(&output).join("src/queries.rs");
-            match fs::write(file_path, code.content) {
-                Ok(_) => {
-                    println!("{}", "Successfully wrote queries file".green().bold());
-                }
-                Err(e) => {
-                    println!("{}", "Failed to write queries file".red().bold());
-                    println!("└── {} {}", "Error:".red().bold(), e);
-                    return;
-=======
             // if local overwrite queries file in ~/.helix/repo/helix-container/src/queries.rs
             if local {
                 let file_path = PathBuf::from(&output).join("src/queries.rs");
@@ -168,9 +147,7 @@
                         println!("└── {} {}", "Error:".red().bold(), e);
                         return;
                     }
->>>>>>> d8909978
-                }
-            }
+                }
 
             let mut sp = Spinner::new(Spinners::Dots9, "Building Helix".into());
 
@@ -211,10 +188,6 @@
                         sp.stop_with_message(format!(
                                 "{}",
                                 "Successfully built Helix".green().bold()
-<<<<<<< HEAD
-                        ));
-                    } else {
-=======
                             ));
                         } else {
                             sp.stop_with_message(format!(
@@ -229,7 +202,13 @@
                         }
                     }
                     Err(e) => {
->>>>>>> d8909978
+                        sp.stop_with_message(format!("{}", "Failed to build Helix".red().bold()));
+                        println!("└── {} {}", "Error:".red().bold(), e);
+                        return;
+                    }
+                }
+                        ));
+                    } else {
                         sp.stop_with_message(format!("{}", "Failed to build Helix".red().bold()));
                         let stderr = String::from_utf8_lossy(&output.stderr);
                         if !stderr.is_empty() {
@@ -512,18 +491,8 @@
                             Err(e) => println!("{} {}", "Failed to stop instance:".red().bold(), e),
                         }
                     } else {
-<<<<<<< HEAD
                         println!("{}", "Please specify --all or provide an instance ID\n".yellow().bold());
                         println!("Available instances (green=running, yellow=stopped): ");
-=======
-                        println!(
-                            "{}",
-                            "Please specify --all or provide an instance ID"
-                                .yellow()
-                                .bold()
-                        );
-                        println!("Running instances: ");
->>>>>>> d8909978
                         for instance in instances {
                             print_instnace(&instance);
                         }
