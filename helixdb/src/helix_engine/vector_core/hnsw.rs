use heed3::{RoTxn, RwTxn};
use crate::helix_engine::types::VectorError;
use crate::helix_engine::vector_core::vector::HVector;

pub trait HNSW {
    /// Search for the k nearest neighbors of a query vector
    ///
    /// # Arguments
    ///
    /// * `txn` - The transaction to use
    /// * `query` - The query vector
    /// * `k` - The number of nearest neighbors to search for
    ///
    /// # Returns
    ///
    /// A vector of tuples containing the id and distance of the nearest neighbors
    fn search(&self, txn: &RoTxn, query: &[f64], k: usize) -> Result<Vec<HVector>, VectorError>;

    /// Insert a new vector into the index
    ///
    /// # Arguments
    ///
    /// * `txn` - The transaction to use
    /// * `id` - The id of the vector
    /// * `data` - The vector data
    ///
    /// # Returns
    ///
<<<<<<< HEAD
    /// An empty tuple
    fn insert(&self, txn: &mut RwTxn, data: &[f64], nid: Option<String>) -> Result<HVector, VectorError>;
=======
    /// An HVector of the data inserted
    fn insert(&self, txn: &mut RwTxn, data: &[f64], nid: Option<String>) -> Result<HVector, VectorError>;

    /// Load a full hnsw index with all vectors at once
    ///
    /// # Arguments
    ///
    /// * `txn` - The transaction to use
    /// * `id` - The id of the vector
    /// * `data` - A Vec of all the vectors to insert
    ///
    /// # Returns
    ///
    /// An emtpy tuple
    fn load(&self, txn: &mut RwTxn, data: Vec<&[f64]>) -> Result<(), VectorError>;
>>>>>>> da43c006

    /// Get all vectors from the index
    ///
    /// # Arguments
    ///
    /// * `txn` - The read-only transaction to use for retrieving vectors
    ///
    /// # Returns
    ///
    /// A `Result` containing a `Vec` of `HVector` if successful
    fn get_all_vectors(&self, txn: &RoTxn) -> Result<Vec<HVector>, VectorError>;

    /// Get all vectors from the index at a specific level
    ///
    /// # Arguments
    ///
    /// * `txn` - The read-only transaction to use for retrieving vectors
    /// * `level` - A usize for which level to get all vectors from
    ///
    /// # Returns
    ///
    /// A `Result` containing a `Vec` of `HVector` if successful
    fn get_all_vectors_at_level(&self, txn: &RoTxn, level: usize) -> Result<Vec<HVector>, VectorError>;
}<|MERGE_RESOLUTION|>--- conflicted
+++ resolved
@@ -26,10 +26,6 @@
     ///
     /// # Returns
     ///
-<<<<<<< HEAD
-    /// An empty tuple
-    fn insert(&self, txn: &mut RwTxn, data: &[f64], nid: Option<String>) -> Result<HVector, VectorError>;
-=======
     /// An HVector of the data inserted
     fn insert(&self, txn: &mut RwTxn, data: &[f64], nid: Option<String>) -> Result<HVector, VectorError>;
 
@@ -45,7 +41,6 @@
     ///
     /// An emtpy tuple
     fn load(&self, txn: &mut RwTxn, data: Vec<&[f64]>) -> Result<(), VectorError>;
->>>>>>> da43c006
 
     /// Get all vectors from the index
     ///
