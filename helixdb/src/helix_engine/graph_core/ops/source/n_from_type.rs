--- conflicted
+++ resolved
@@ -12,15 +12,11 @@
         storage_core::{storage_core::HelixGraphStorage},
         types::GraphError,
     },
-<<<<<<< HEAD
-    protocol::items::SerializedNode,
-=======
     protocol::{
         filterable::{Filterable, FilterableType},
         items::{Edge, Node},
         label_hash::hash_label,
     },
->>>>>>> f0ec2491
 };
 
 use super::super::tr_val::TraversalVal;
