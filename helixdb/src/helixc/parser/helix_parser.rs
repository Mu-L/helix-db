use super::{
    location::{HasLoc, Loc},
    parser_methods::ParserError,
};
use crate::protocol::value::Value;
use pest::{
    iterators::{Pair, Pairs},
    Parser as PestParser,
};
use pest_derive::Parser;
use std::{
    collections::{HashMap, HashSet},
    fmt::{Debug, Display},
    io::Write,
};

#[derive(Parser)]
#[grammar = "grammar.pest"]
pub struct HelixParser {
    source: Source,
}

pub struct Content {
    pub content: String,
    pub source: Source,
    pub files: Vec<HxFile>,
}

pub struct HxFile {
    pub name: String,
    pub content: String,
}

impl Default for HelixParser {
    fn default() -> Self {
        HelixParser {
            source: Source {
                source: String::new(),
                node_schemas: Vec::new(),
                edge_schemas: Vec::new(),
                vector_schemas: Vec::new(),
                queries: Vec::new(),
            },
        }
    }
}

// AST Structures
#[derive(Debug, Clone)]
pub struct Source {
    pub source: String,
    pub node_schemas: Vec<NodeSchema>,
    pub edge_schemas: Vec<EdgeSchema>,
    pub vector_schemas: Vec<VectorSchema>,
    pub queries: Vec<Query>,
}

impl Default for Source {
    fn default() -> Self {
        Source {
            source: String::new(),
            node_schemas: Vec::new(),
            edge_schemas: Vec::new(),
            vector_schemas: Vec::new(),
            queries: Vec::new(),
        }
    }
}
#[derive(Debug, Clone)]
pub struct NodeSchema {
    pub name: (Loc, String),
    pub fields: Vec<Field>,
    pub loc: Loc,
}

#[derive(Debug, Clone)]
pub struct VectorSchema {
    pub name: String,
    pub fields: Vec<Field>,
    pub loc: Loc,
}

#[derive(Debug, Clone)]
pub struct EdgeSchema {
    pub name: (Loc, String),
    pub from: (Loc, String),
    pub to: (Loc, String),
    pub properties: Option<Vec<Field>>,
    pub loc: Loc,
}

#[derive(Debug, Clone)]
pub struct Field {
    pub prefix: FieldPrefix,
    pub defaults: Option<DefaultValue>,
    pub name: String,
    pub field_type: FieldType,
    pub loc: Loc,
}
impl Field {
    pub fn is_indexed(&self) -> bool {
        self.prefix.is_indexed()
    }
}

#[derive(Debug, Clone)]
pub enum DefaultValue {
    String(String),
    F32(f32),
    F64(f64),
    I8(i8),
    I16(i16),
    I32(i32),
    I64(i64),
    U8(u8),
    U16(u16),
    U32(u32),
    U64(u64),
    U128(u128),
    Boolean(bool),
    Empty,
}

#[derive(Debug, Clone)]
pub enum FieldPrefix {
    Index,
    Optional,
    Empty,
}
impl FieldPrefix {
    pub fn is_indexed(&self) -> bool {
        match self {
            FieldPrefix::Index => true,
            _ => false,
        }
    }
}

#[derive(Debug, Clone)]
pub enum FieldType {
    String,
    F32,
    F64,
    I8,
    I16,
    I32,
    I64,
    U8,
    U16,
    U32,
    U64,
    U128,
    Boolean,
    Uuid,
    Date,
    Array(Box<FieldType>),
    Identifier(String),
    Object(HashMap<String, FieldType>),
    // Closure(String, HashMap<String, FieldType>),
}

impl PartialEq for FieldType {
    fn eq(&self, other: &Self) -> bool {
        match (self, other) {
            (FieldType::String, FieldType::String) => true,
            (FieldType::F32, FieldType::F32) => true,
            (FieldType::F64, FieldType::F64) => true,
            (FieldType::I8, FieldType::I8) => true,
            (FieldType::I16, FieldType::I16) => true,
            (FieldType::I32, FieldType::I32) => true,
            (FieldType::I64, FieldType::I64) => true,
            (FieldType::U8, FieldType::U8) => true,
            (FieldType::U16, FieldType::U16) => true,
            (FieldType::U32, FieldType::U32) => true,
            (FieldType::U64, FieldType::U64) => true,
            (FieldType::U128, FieldType::U128) => true,
            (FieldType::Boolean, FieldType::Boolean) => true,
            (FieldType::Uuid, FieldType::Uuid) => true,
            (FieldType::Array(a), FieldType::Array(b)) => a == b,
            (FieldType::Identifier(a), FieldType::Identifier(b)) => a == b,
            (FieldType::Object(a), FieldType::Object(b)) => a == b,
            // (FieldType::Closure(a, b), FieldType::Closure(c, d)) => a == c && b == d,
            _ => false,
        }
    }
}

impl Display for FieldType {
    fn fmt(&self, f: &mut std::fmt::Formatter<'_>) -> std::fmt::Result {
        match self {
            FieldType::String => write!(f, "String"),
            FieldType::F32 => write!(f, "F32"),
            FieldType::F64 => write!(f, "F64"),
            FieldType::I8 => write!(f, "I8"),
            FieldType::I16 => write!(f, "I16"),
            FieldType::I32 => write!(f, "I32"),
            FieldType::I64 => write!(f, "I64"),
            FieldType::U8 => write!(f, "U8"),
            FieldType::U16 => write!(f, "U16"),
            FieldType::U32 => write!(f, "U32"),
            FieldType::U64 => write!(f, "U64"),
            FieldType::U128 => write!(f, "U128"),
            FieldType::Boolean => write!(f, "Boolean"),
            FieldType::Uuid => write!(f, "ID"),
            FieldType::Date => todo!(),
            FieldType::Array(t) => write!(f, "Array({})", t),
            FieldType::Identifier(s) => write!(f, "{}", s),
            FieldType::Object(m) => {
                write!(f, "{{")?;
                for (k, v) in m {
                    write!(f, "{}: {}", k, v)?;
                }
                write!(f, "}}")
            } // FieldType::Closure(a, b) => write!(f, "Closure({})", a),
        }
    }
}

impl PartialEq<Value> for FieldType {
    fn eq(&self, other: &Value) -> bool {
        match (self, other) {
            (FieldType::String, Value::String(_)) => true,
            (FieldType::F32 | FieldType::F64, Value::F32(_) | Value::F64(_)) => true,
            (
                FieldType::I8
                | FieldType::I16
                | FieldType::I32
                | FieldType::I64
                | FieldType::U8
                | FieldType::U16
                | FieldType::U32
                | FieldType::U64
                | FieldType::U128,
                Value::I8(_)
                | Value::I16(_)
                | Value::I32(_)
                | Value::I64(_)
                | Value::U8(_)
                | Value::U16(_)
                | Value::U32(_)
                | Value::U64(_)
                | Value::U128(_),
            ) => true,
            (FieldType::Boolean, Value::Boolean(_)) => true,
            (FieldType::Array(inner_type), Value::Array(values)) => {
                values.iter().all(|v| inner_type.as_ref().eq(v))
            }
            (FieldType::Object(fields), Value::Object(values)) => {
                fields.len() == values.len()
                    && fields.iter().all(|(k, field_type)| match values.get(k) {
                        Some(value) => field_type.eq(value),
                        None => false,
                    })
            }
            _ => false,
        }
    }
}

#[derive(Debug, Clone)]
pub struct Query {
    pub original_query: String,
    pub name: String,
    pub parameters: Vec<Parameter>,
    pub statements: Vec<Statement>,
    pub return_values: Vec<Expression>,
    pub loc: Loc,
}

#[derive(Debug, Clone)]
pub struct Parameter {
    pub name: (Loc, String),
    pub param_type: (Loc, FieldType),
    pub loc: Loc,
}

#[derive(Debug, Clone)]
pub struct Statement {
    pub loc: Loc,
    pub statement: StatementType,
}

#[derive(Debug, Clone)]
pub enum StatementType {
    Assignment(Assignment),
    AddVector(AddVector),
    AddNode(AddNode),
    AddEdge(AddEdge),
    Drop(Expression),
    SearchVector(SearchVector),
    BatchAddVector(BatchAddVector),
    ForLoop(ForLoop),
}

#[derive(Debug, Clone)]
pub struct Assignment {
    pub variable: String,
    pub value: Expression,
    pub loc: Loc,
}

#[derive(Debug, Clone)]
pub struct ForLoop {
    pub variable: ForLoopVars,
    pub in_variable: (Loc, String),
    pub statements: Vec<Statement>,
    pub loc: Loc,
}

#[derive(Debug, Clone)]
pub enum ForLoopVars {
    Identifier {
        name: String,
        loc: Loc,
    },
    ObjectAccess {
        name: String,
        field: String,
        loc: Loc,
    },
    ObjectDestructuring {
        fields: Vec<(Loc, String)>,
        loc: Loc,
    },
}

#[derive(Debug, Clone)]
pub struct Expression {
    pub loc: Loc,
    pub expr: ExpressionType,
}

#[derive(Debug, Clone)]
pub enum ExpressionType {
    Traversal(Box<Traversal>),
    Identifier(String),
    StringLiteral(String),
    IntegerLiteral(i32),
    FloatLiteral(f64),
    BooleanLiteral(bool),
    Exists(Box<Expression>),
    BatchAddVector(BatchAddVector),
    AddVector(AddVector),
    AddNode(AddNode),
    AddEdge(AddEdge),
    And(Vec<Expression>),
    Or(Vec<Expression>),
    SearchVector(SearchVector),
    Empty,
}

#[derive(Debug, Clone)]
pub struct Traversal {
    pub start: StartNode,
    pub steps: Vec<Step>,
    pub loc: Loc,
}

#[derive(Debug, Clone)]
pub struct BatchAddVector {
    pub vector_type: Option<String>,
    pub vec_identifier: Option<String>,
    pub fields: Option<HashMap<String, ValueType>>,
    pub loc: Loc,
}

#[derive(Debug, Clone)]
pub enum StartNode {
    Node {
        node_type: String,
        ids: Option<Vec<IdType>>,
    },
    Edge {
        edge_type: String,
        ids: Option<Vec<IdType>>,
    },
    Identifier(String),
    Anonymous,
}

#[derive(Debug, Clone)]
pub struct Step {
    pub loc: Loc,
    pub step: StepType,
}

#[derive(Debug, Clone)]
pub enum StepType {
    Node(GraphStep),
    Edge(GraphStep),
    Where(Box<Expression>),
    BooleanOperation(BooleanOp),
    Count,
    Update(Update),
    Object(Object),
    Exclude(Exclude),
    Closure(Closure),
    Range((Expression, Expression)),
    AddEdge(AddEdge),
    SearchVector(String),
}
impl PartialEq<StepType> for StepType {
    fn eq(&self, other: &StepType) -> bool {
        match (self, other) {
            (&StepType::Node(_), &StepType::Node(_)) => true,
            (&StepType::Edge(_), &StepType::Edge(_)) => true,
            (&StepType::Where(_), &StepType::Where(_)) => true,
            (&StepType::BooleanOperation(_), &StepType::BooleanOperation(_)) => true,
            (&StepType::Count, &StepType::Count) => true,
            (&StepType::Update(_), &StepType::Update(_)) => true,
            (&StepType::Object(_), &StepType::Object(_)) => true,
            (&StepType::Exclude(_), &StepType::Exclude(_)) => true,
            (&StepType::Closure(_), &StepType::Closure(_)) => true,
            (&StepType::Range(_), &StepType::Range(_)) => true,
            (&StepType::AddEdge(_), &StepType::AddEdge(_)) => true,
            (&StepType::SearchVector(_), &StepType::SearchVector(_)) => true,
            _ => false,
        }
    }
}
#[derive(Debug, Clone)]
pub struct FieldAddition {
    pub key: String,
    pub value: FieldValue,
    pub loc: Loc,
}

#[derive(Debug, Clone)]
pub struct FieldValue {
    pub loc: Loc,
    pub value: FieldValueType,
}

#[derive(Debug, Clone)]
pub enum FieldValueType {
    Traversal(Box<Traversal>),
    Expression(Expression),
    Fields(Vec<FieldAddition>),
    Literal(Value),
    Identifier(String),
    Empty,
}

#[derive(Debug, Clone)]
pub struct GraphStep {
    pub loc: Loc,
    pub step: GraphStepType,
}

#[derive(Debug, Clone)]
pub enum GraphStepType {
    Out(String),
    In(String),

    FromN,
    ToN,

    OutE(String),
    InE(String),

    ShortestPath(ShortestPath),
}
impl GraphStep {
    pub fn get_item_type(&self) -> Option<String> {
        match &self.step {
            GraphStepType::Out(s) => Some(s.clone()),
            GraphStepType::In(s) => Some(s.clone()),
            GraphStepType::OutE(s) => Some(s.clone()),
            GraphStepType::InE(s) => Some(s.clone()),
            _ => None,
        }
    }
}

#[derive(Debug, Clone)]
pub struct ShortestPath {
    pub loc: Loc,
    pub from: Option<IdType>,
    pub to: Option<IdType>,
    pub type_arg: Option<String>,
}

#[derive(Debug, Clone)]
pub struct BooleanOp {
    pub loc: Loc,
    pub op: BooleanOpType,
}

#[derive(Debug, Clone)]
pub enum BooleanOpType {
    And(Vec<Expression>),
    Or(Vec<Expression>),
    GreaterThan(Box<Expression>),
    GreaterThanOrEqual(Box<Expression>),
    LessThan(Box<Expression>),
    LessThanOrEqual(Box<Expression>),
    Equal(Box<Expression>),
    NotEqual(Box<Expression>),
}

#[derive(Debug, Clone)]
pub enum VectorData {
    Vector(Vec<f64>),
    Identifier(String),
}

#[derive(Debug, Clone)]
pub struct SearchVector {
    pub loc: Loc,
    pub vector_type: Option<String>,
    pub data: Option<VectorData>,
    pub k: Option<EvaluatesToNumber>,
    pub pre_filter: Option<Box<Expression>>,
}

#[derive(Debug, Clone)]
pub struct EvaluatesToNumber {
    pub loc: Loc,
    pub value: EvaluatesToNumberType,
}

#[derive(Debug, Clone)]
pub enum EvaluatesToNumberType {
    I8(i8),
    I16(i16),
    I32(i32),
    I64(i64),
    U8(u8),
    U16(u16),
    U32(u32),
    U64(u64),
    U128(u128),
    F32(f32),
    F64(f64),
    Identifier(String),
}

#[derive(Debug, Clone)]
pub struct AddVector {
    pub loc: Loc,
    pub vector_type: Option<String>,
    pub data: Option<VectorData>,
    pub fields: Option<HashMap<String, ValueType>>,
}

#[derive(Debug, Clone)]
pub struct AddNode {
    pub loc: Loc,
    pub node_type: Option<String>,
    pub fields: Option<HashMap<String, ValueType>>,
}

#[derive(Debug, Clone)]
pub struct AddEdge {
    pub loc: Loc,
    pub edge_type: Option<String>,
    pub fields: Option<HashMap<String, ValueType>>,
    pub connection: EdgeConnection,
    pub from_identifier: bool,
}

#[derive(Debug, Clone)]
pub struct EdgeConnection {
    pub loc: Loc,
    pub from_id: Option<IdType>,
    pub to_id: Option<IdType>,
}

#[derive(Debug, Clone)]
pub enum IdType {
    Literal {
        value: String,
        loc: Loc,
    },
    Identifier {
        value: String,
        loc: Loc,
    },
    ByIndex {
        index: Box<IdType>,
        value: Box<ValueType>,
        loc: Loc,
    },
}
impl Display for IdType {
    fn fmt(&self, f: &mut std::fmt::Formatter<'_>) -> std::fmt::Result {
        match self {
            IdType::Literal { value, loc } => write!(f, "{}", value),
            IdType::Identifier { value, loc } => write!(f, "{}", value),
            IdType::ByIndex { index, value, loc } => write!(f, "{}", index),
        }
    }
}

#[derive(Debug, Clone)]
pub enum ValueType {
    Literal {
        value: Value,
        loc: Loc,
    },
    Identifier {
        value: String,
        loc: Loc,
    },
    Object {
        fields: HashMap<String, ValueType>,
        loc: Loc,
    },
}
impl ValueType {
    pub fn new(value: Value, loc: Loc) -> ValueType {
        ValueType::Literal { value, loc }
    }
}

impl From<Value> for ValueType {
    fn from(value: Value) -> ValueType {
        match value {
            Value::String(s) => ValueType::Literal {
                value: Value::String(s),
                loc: Loc::empty(),
            },
            Value::I32(i) => ValueType::Literal {
                value: Value::I32(i),
                loc: Loc::empty(),
            },
            Value::F64(f) => ValueType::Literal {
                value: Value::F64(f),
                loc: Loc::empty(),
            },
            Value::Boolean(b) => ValueType::Literal {
                value: Value::Boolean(b),
                loc: Loc::empty(),
            },
            Value::Array(arr) => ValueType::Literal {
                value: Value::Array(arr),
                loc: Loc::empty(),
            },
            Value::Empty => ValueType::Literal {
                value: Value::Empty,
                loc: Loc::empty(),
            },
            _ => unreachable!(),
        }
    }
}

impl From<IdType> for String {
    fn from(id_type: IdType) -> String {
        match id_type {
            IdType::Literal { mut value, loc } => {
                value.retain(|c| c != '"');
                value
            }
            IdType::Identifier { value, loc } => value,
            IdType::ByIndex { index, value, loc } => String::from(*index),
        }
    }
}

impl From<String> for IdType {
    fn from(mut s: String) -> IdType {
        s.retain(|c| c != '"');
        IdType::Literal {
            value: s,
            loc: Loc::empty(),
        }
    }
}

#[derive(Debug, Clone)]
pub struct Update {
    pub fields: Vec<FieldAddition>,
    pub loc: Loc,
}

#[derive(Debug, Clone)]
pub struct Object {
    pub loc: Loc,
    // TODO: Change this to be a vec of structs where the enums holds the name and value
    pub fields: Vec<FieldAddition>,
    pub should_spread: bool,
}

#[derive(Debug, Clone)]
pub struct Exclude {
    pub fields: Vec<(Loc, String)>,
    pub loc: Loc,
}

#[derive(Debug, Clone)]
pub struct Closure {
    pub identifier: String,
    pub object: Object,
    pub loc: Loc,
}

impl HelixParser {
    pub fn parse_source(input: &Content) -> Result<Source, ParserError> {
        let mut source = Source {
            source: String::new(),
            node_schemas: Vec::new(),
            edge_schemas: Vec::new(),
            vector_schemas: Vec::new(),
            queries: Vec::new(),
        };

        input.files.iter().try_for_each(|file| {
            source.source.push_str(&file.content);
            source.source.push_str("\n");
            let pair = match HelixParser::parse(Rule::source, &file.content) {
                Ok(mut pairs) => {
                    let pair = pairs
                        .next()
                        .ok_or_else(|| ParserError::from("Empty input"))?;
                    pair
                }
                Err(e) => {
                    return Err(ParserError::from(e));
                }
            };
            let mut parser = HelixParser {
                source: Source::default(),
            };

            let pairs = pair.into_inner();
            let mut remaining = HashSet::new();
            for pair in pairs {
                match pair.as_rule() {
                    Rule::node_def => {
                        let node_schema = parser.parse_node_def(pair, file.name.clone())?;
                        parser.source.node_schemas.push(node_schema);
                    }
                    Rule::edge_def => {
                        let edge_schema = parser.parse_edge_def(pair, file.name.clone())?;
                        parser.source.edge_schemas.push(edge_schema);
                    }
                    Rule::vector_def => {
                        let vector_schema = parser.parse_vector_def(pair, file.name.clone())?;
                        parser.source.vector_schemas.push(vector_schema);
                    }
                    Rule::query_def => {
                        // parser.source.queries.push(parser.parse_query_def(pairs.next().unwrap())?),
                        remaining.insert(pair);
                    }
                    Rule::EOI => (),
                    _ => return Err(ParserError::from("Unexpected rule encountered")),
                }
            }

            for pair in remaining {
                // println!("{:?}", parser.source);
                parser
                    .source
                    .queries
                    .push(parser.parse_query_def(pair, file.name.clone())?);
            }

            // parse all schemas first then parse queries using self
            source.node_schemas.extend(parser.source.node_schemas);
            source.edge_schemas.extend(parser.source.edge_schemas);
            source.vector_schemas.extend(parser.source.vector_schemas);
            source.queries.extend(parser.source.queries);
            Ok(())
        })?;

        Ok(source)
    }

    fn parse_node_def(
        &self,
        pair: Pair<Rule>,
        filepath: String,
    ) -> Result<NodeSchema, ParserError> {
        let mut pairs = pair.clone().into_inner();
        let name = pairs.next().unwrap().as_str().to_string();
        let fields = self.parse_node_body(pairs.next().unwrap())?;
        Ok(NodeSchema {
            name: (pair.loc(), name),
            fields,
            loc: pair.loc_with_filepath(filepath),
        })
    }

    fn parse_vector_def(
        &self,
        pair: Pair<Rule>,
        filepath: String,
    ) -> Result<VectorSchema, ParserError> {
        let mut pairs = pair.clone().into_inner();
        let name = pairs.next().unwrap().as_str().to_string();
        let fields = self.parse_node_body(pairs.next().unwrap())?;
        Ok(VectorSchema {
            name,
            fields,
            loc: pair.loc_with_filepath(filepath),
        })
    }

    fn parse_node_body(&self, pair: Pair<Rule>) -> Result<Vec<Field>, ParserError> {
        let field_defs = pair
            .into_inner()
            .find(|p| p.as_rule() == Rule::field_defs)
            .expect("Expected field_defs in properties");

        // Now parse each individual field_def
        field_defs
            .into_inner()
            .map(|p| self.parse_field_def(p))
            .collect::<Result<Vec<_>, _>>()
    }

    fn parse_field_type(
        &self,
        field: Pair<Rule>,
        schema: Option<&Source>,
    ) -> Result<FieldType, ParserError> {
        match field.as_rule() {
            Rule::named_type => {
                let type_str = field.as_str();
                match type_str {
                    "String" => Ok(FieldType::String),
                    "Boolean" => Ok(FieldType::Boolean),
                    "F32" => Ok(FieldType::F32),
                    "F64" => Ok(FieldType::F64),
                    "I8" => Ok(FieldType::I8),
                    "I16" => Ok(FieldType::I16),
                    "I32" => Ok(FieldType::I32),
                    "I64" => Ok(FieldType::I64),
                    "U8" => Ok(FieldType::U8),
                    "U16" => Ok(FieldType::U16),
                    "U32" => Ok(FieldType::U32),
                    "U64" => Ok(FieldType::U64),
                    "U128" => Ok(FieldType::U128),
                    _ => unreachable!(),
                }
            }
            Rule::array => {
                return Ok(FieldType::Array(Box::new(
                    self.parse_field_type(
                        // unwraps the array type because grammar type is
                        // { array { param_type { array | object | named_type } } }
                        field
                            .into_inner()
                            .next()
                            .unwrap()
                            .into_inner()
                            .next()
                            .unwrap(),
                        schema,
                    )?,
                )));
            }
            Rule::object => {
                let mut fields = HashMap::new();
                for field in field.into_inner().next().unwrap().into_inner() {
                    let (field_name, field_type) = {
                        let mut field_pair = field.clone().into_inner();
                        (
                            field_pair.next().unwrap().as_str().to_string(),
                            field_pair.next().unwrap().into_inner().next().unwrap(),
                        )
                    };
                    let field_type = self.parse_field_type(field_type, Some(&self.source))?;
                    fields.insert(field_name, field_type);
                }
                Ok(FieldType::Object(fields))
            }
            Rule::identifier => Ok(FieldType::Identifier(field.as_str().to_string())),
            Rule::ID_TYPE => Ok(FieldType::Uuid),
            _ => {
                unreachable!()
            }
        }
    }

    fn parse_field_def(&self, pair: Pair<Rule>) -> Result<Field, ParserError> {
        let mut pairs = pair.clone().into_inner();
        // structure is index? ~ identifier ~ ":" ~ param_type
        let prefix: FieldPrefix = match pairs.clone().next().unwrap().as_rule() {
            Rule::index => {
                pairs.next().unwrap();
                FieldPrefix::Index
            }
            // Rule::optional => {
            //     pairs.next().unwrap();
            //     FieldPrefix::Optional
            // }
            _ => FieldPrefix::Empty,
        };
        let name = pairs.next().unwrap().as_str().to_string();

        let field_type = self.parse_field_type(
            pairs.next().unwrap().into_inner().next().unwrap(),
            Some(&self.source),
        )?;

        let defaults = match pairs.next() {
            Some(pair) => {
                if pair.as_rule() == Rule::default {
                    let default_value = match pair.into_inner().next() {
                        Some(pair) => match pair.as_rule() {
                            Rule::string_literal => DefaultValue::String(pair.as_str().to_string()),
                            Rule::float => {
                                match field_type {
                                    FieldType::F32 => {
                                        DefaultValue::F32(pair.as_str().parse::<f32>().unwrap())
                                    }
                                    FieldType::F64 => {
                                        DefaultValue::F64(pair.as_str().parse::<f64>().unwrap())
                                    }
                                    _ => unreachable!(), // throw error
                                }
                            }
                            Rule::integer => {
                                match field_type {
                                    FieldType::I8 => {
                                        DefaultValue::I8(pair.as_str().parse::<i8>().unwrap())
                                    }
                                    FieldType::I16 => {
                                        DefaultValue::I16(pair.as_str().parse::<i16>().unwrap())
                                    }
                                    FieldType::I32 => {
                                        DefaultValue::I32(pair.as_str().parse::<i32>().unwrap())
                                    }
                                    FieldType::I64 => {
                                        DefaultValue::I64(pair.as_str().parse::<i64>().unwrap())
                                    }
                                    FieldType::U8 => {
                                        DefaultValue::U8(pair.as_str().parse::<u8>().unwrap())
                                    }
                                    FieldType::U16 => {
                                        DefaultValue::U16(pair.as_str().parse::<u16>().unwrap())
                                    }
                                    FieldType::U32 => {
                                        DefaultValue::U32(pair.as_str().parse::<u32>().unwrap())
                                    }
                                    FieldType::U64 => {
                                        DefaultValue::U64(pair.as_str().parse::<u64>().unwrap())
                                    }
                                    FieldType::U128 => {
                                        DefaultValue::U128(pair.as_str().parse::<u128>().unwrap())
                                    }
                                    _ => unreachable!(), // throw error
                                }
                            }
                            Rule::boolean => {
                                DefaultValue::Boolean(pair.as_str().parse::<bool>().unwrap())
                            }
                            _ => unreachable!(), // throw error
                        },
                        None => DefaultValue::Empty,
                    };
                    Some(default_value)
                } else {
                    None
                }
            }
            None => None,
        };
<<<<<<< HEAD
        //println!("defaults: {:?}", defaults);
=======
>>>>>>> 8cdeb898

        Ok(Field {
            prefix,
            defaults,
            name,
            field_type,
            loc: pair.loc(),
        })
    }

    fn parse_edge_def(
        &self,
        pair: Pair<Rule>,
        filepath: String,
    ) -> Result<EdgeSchema, ParserError> {
        let mut pairs = pair.clone().into_inner();
        let name = pairs.next().unwrap().as_str().to_string();
        let body = pairs.next().unwrap();
        let mut body_pairs = body.into_inner();

        let from = {
            let pair = body_pairs.next().unwrap();
            (pair.loc(), pair.as_str().to_string())
        };
        let to = {
            let pair = body_pairs.next().unwrap();
            (pair.loc(), pair.as_str().to_string())
        };
        let properties = match body_pairs.next() {
            Some(pair) => Some(self.parse_properties(pair)?),
            None => None,
        };

        Ok(EdgeSchema {
            name: (pair.loc(), name),
            from,
            to,
            properties,
            loc: pair.loc_with_filepath(filepath),
        })
    }
    fn parse_properties(&self, pair: Pair<Rule>) -> Result<Vec<Field>, ParserError> {
        pair.into_inner()
            .find(|p| p.as_rule() == Rule::field_defs)
            .map_or(Ok(Vec::new()), |field_defs| {
                field_defs
                    .into_inner()
                    .map(|p| self.parse_field_def(p))
                    .collect::<Result<Vec<_>, _>>()
            })
    }

    fn parse_query_def(&self, pair: Pair<Rule>, filepath: String) -> Result<Query, ParserError> {
        let original_query = pair.clone().as_str().to_string();
        let mut pairs = pair.clone().into_inner();
        let name = pairs.next().unwrap().as_str().to_string();
        let parameters = self.parse_parameters(pairs.next().unwrap())?;
        let nect = pairs.next().unwrap();
        let statements = self.parse_query_body(nect)?;
        let return_values = self.parse_return_statement(pairs.next().unwrap())?;

        Ok(Query {
            name,
            parameters,
            statements,
            return_values,
            original_query,
            loc: pair.loc_with_filepath(filepath),
        })
    }

    fn parse_parameters(&self, pair: Pair<Rule>) -> Result<Vec<Parameter>, ParserError> {
        let mut seen = HashSet::new();
        pair.clone()
            .into_inner()
            .map(|p: Pair<'_, Rule>| -> Result<Parameter, ParserError> {
                let mut inner = p.into_inner();
                let name = {
                    let pair = inner.next().unwrap();
                    (pair.loc(), pair.as_str().to_string())
                };

                // gets param type
                let param_pair = inner
                    .clone()
                    .next()
                    .unwrap()
                    .clone()
                    .into_inner()
                    .next()
                    .unwrap();
                let param_type_location = param_pair.loc();
                let param_type = self.parse_field_type(
                    // unwraps the param type to get the rule (array, object, named_type, etc)
                    param_pair,
                    Some(&self.source),
                )?;

                if seen.insert(name.1.clone()) {
                    Ok(Parameter {
                        name,
                        param_type: (param_type_location, param_type),
                        loc: pair.loc(),
                    })
                } else {
                    Err(ParserError::from(format!(
                        r#"Duplicate parameter name: {}
                            Please use unique parameter names.

                            Error happened at line {} column {} here: {}
                        "#,
                        name.1,
                        pair.line_col().0,
                        pair.line_col().1,
                        pair.as_str(),
                    )))
                }
            })
            .collect::<Result<Vec<_>, _>>()
    }

    fn parse_query_body(&self, pair: Pair<Rule>) -> Result<Vec<Statement>, ParserError> {
        pair.into_inner()
            .map(|p| match p.as_rule() {
                Rule::get_stmt => Ok(Statement {
                    loc: p.loc(),
                    statement: StatementType::Assignment(self.parse_get_statement(p)?),
                }),
                Rule::AddN => Ok(Statement {
                    loc: p.loc(),
                    statement: StatementType::AddNode(self.parse_add_node(p)?),
                }),
                Rule::AddV => Ok(Statement {
                    loc: p.loc(),
                    statement: StatementType::AddVector(self.parse_add_vector(p)?),
                }),
                Rule::AddE => Ok(Statement {
                    loc: p.loc(),
                    statement: StatementType::AddEdge(self.parse_add_edge(p, false)?),
                }),
                Rule::drop => Ok(Statement {
                    loc: p.loc(),
                    statement: StatementType::Drop(self.parse_expression(p)?),
                }),
                Rule::BatchAddV => Ok(Statement {
                    loc: p.loc(),
                    statement: StatementType::BatchAddVector(self.parse_batch_add_vector(p)?),
                }),
                Rule::search_vector => Ok(Statement {
                    loc: p.loc(),
                    statement: StatementType::SearchVector(self.parse_search_vector(p)?),
                }),
                Rule::for_loop => Ok(Statement {
                    loc: p.loc(),
                    statement: StatementType::ForLoop(self.parse_for_loop(p)?),
                }),
                _ => Err(ParserError::from(format!(
                    "Unexpected statement type in query body: {:?}",
                    p.as_rule()
                ))),
            })
            .collect()
    }

    fn parse_for_loop(&self, pair: Pair<Rule>) -> Result<ForLoop, ParserError> {
        let mut pairs = pair.clone().into_inner();
        // parse the arguments
        let argument = pairs.next().unwrap().clone().into_inner().next().unwrap();
        let argument_loc = argument.loc();
        let variable = match argument.as_rule() {
            Rule::object_destructuring => {
                let fields = argument
                    .into_inner()
                    .into_iter()
                    .map(|p| (p.loc(), p.as_str().to_string()))
                    .collect();
                ForLoopVars::ObjectDestructuring {
                    fields,
                    loc: argument_loc,
                }
            }
            Rule::object_access => {
                let mut inner = argument.clone().into_inner();
                let object_name = inner.next().unwrap().as_str().to_string();
                let field_name = inner.next().unwrap().as_str().to_string();
                ForLoopVars::ObjectAccess {
                    name: object_name,
                    field: field_name,
                    loc: argument_loc,
                }
            }
            Rule::identifier => ForLoopVars::Identifier {
                name: argument.as_str().to_string(),
                loc: argument_loc,
            },
            _ => {
                return Err(ParserError::from(format!(
                    "Unexpected rule in ForLoop: {:?}",
                    argument.as_rule()
                )));
            }
        };

        // parse the in
        let in_ = pairs.next().unwrap().clone();
        let in_variable = match in_.as_rule() {
            Rule::identifier => (in_.loc(), in_.as_str().to_string()),
            _ => {
                return Err(ParserError::from(format!(
                    "Unexpected rule in ForLoop: {:?}",
                    in_.as_rule()
                )));
            }
        };
        // parse the body
        let statements = self.parse_query_body(pairs.next().unwrap())?;

        Ok(ForLoop {
            variable,
            in_variable,
            statements,
            loc: pair.loc(),
        })
    }

    fn parse_batch_add_vector(&self, pair: Pair<Rule>) -> Result<BatchAddVector, ParserError> {
        let mut vector_type = None;
        let mut vec_identifier = None;
        let mut fields = None;

        for p in pair.clone().into_inner() {
            match p.as_rule() {
                Rule::identifier_upper => {
                    vector_type = Some(p.as_str().to_string());
                }
                Rule::identifier => {
                    vec_identifier = Some(p.as_str().to_string());
                }
                Rule::create_field => {
                    fields = Some(self.parse_property_assignments(p)?);
                }
                _ => {
                    return Err(ParserError::from(format!(
                        "Unexpected rule in AddV: {:?} => {:?}",
                        p.as_rule(),
                        p,
                    )))
                }
            }
        }

        Ok(BatchAddVector {
            vector_type,
            vec_identifier,
            fields,
            loc: pair.loc(),
        })
    }

    fn parse_add_vector(&self, pair: Pair<Rule>) -> Result<AddVector, ParserError> {
        let mut vector_type = None;
        let mut data = None;
        let mut fields = None;

        for p in pair.clone().into_inner() {
            match p.as_rule() {
                Rule::identifier_upper => {
                    vector_type = Some(p.as_str().to_string());
                }
                Rule::vector_data => match p.clone().into_inner().next().unwrap().as_rule() {
                    Rule::identifier => {
                        data = Some(VectorData::Identifier(p.as_str().to_string()));
                    }
                    Rule::vec_literal => {
                        data = Some(VectorData::Vector(self.parse_vec_literal(p)?));
                    }
                    _ => unreachable!(),
                },
                Rule::create_field => {
                    fields = Some(self.parse_property_assignments(p)?);
                }
                _ => {
                    return Err(ParserError::from(format!(
                        "Unexpected rule in AddV: {:?} => {:?}",
                        p.as_rule(),
                        p,
                    )))
                }
            }
        }

        Ok(AddVector {
            vector_type,
            data,
            fields,
            loc: pair.loc(),
        })
    }

    fn parse_search_vector(&self, pair: Pair<Rule>) -> Result<SearchVector, ParserError> {
        let mut vector_type = None;
        let mut data = None;
        let mut k = None;
        let mut pre_filter = None;
        for p in pair.clone().into_inner() {
            match p.as_rule() {
                Rule::identifier_upper => {
                    vector_type = Some(p.as_str().to_string());
                }
                Rule::vector_data => match p.clone().into_inner().next().unwrap().as_rule() {
                    Rule::identifier => {
                        data = Some(VectorData::Identifier(p.as_str().to_string()));
                    }
                    Rule::vec_literal => {
                        data = Some(VectorData::Vector(self.parse_vec_literal(p)?));
                    }
                    _ => unreachable!(),
                },
                Rule::integer => {
                    k = Some(EvaluatesToNumber {
                        loc: p.loc(),
                        value: EvaluatesToNumberType::I32(
                            p.as_str()
                                .to_string()
                                .parse::<i32>()
                                .map_err(|_| ParserError::from("Invalid integer value"))?,
                        ),
                    });
                }
                Rule::identifier => {
                    k = Some(EvaluatesToNumber {
                        loc: p.loc(),
                        value: EvaluatesToNumberType::Identifier(p.as_str().to_string()),
                    });
                }
                Rule::pre_filter => {
                    pre_filter = Some(Box::new(self.parse_expression(p)?));
                }
                _ => {
                    return Err(ParserError::from(format!(
                        "Unexpected rule in SearchV: {:?} => {:?}",
                        p.as_rule(),
                        p,
                    )))
                }
            }
        }

        Ok(SearchVector {
            loc: pair.loc(),
            vector_type,
            data,
            k,
            pre_filter,
        })
    }

    fn parse_vec_literal(&self, pair: Pair<Rule>) -> Result<Vec<f64>, ParserError> {
        let pairs = pair.into_inner();
        let mut vec = Vec::new();
        for p in pairs {
            vec.push(
                p.as_str()
                    .parse::<f64>()
                    .map_err(|_| ParserError::from("Invalid float value"))?,
            );
        }
        Ok(vec)
    }

    fn parse_add_node(&self, pair: Pair<Rule>) -> Result<AddNode, ParserError> {
        let mut node_type = None;
        let mut fields = None;

        for p in pair.clone().into_inner() {
            match p.as_rule() {
                Rule::identifier_upper => {
                    node_type = Some(p.as_str().to_string());
                }
                Rule::create_field => {
                    fields = Some(self.parse_property_assignments(p)?);
                }
                _ => {
                    return Err(ParserError::from(format!(
                        "Unexpected rule in AddV: {:?} => {:?}",
                        p.as_rule(),
                        p,
                    )))
                }
            }
        }

        Ok(AddNode {
            node_type,
            fields,
            loc: pair.loc(),
        })
    }

    fn parse_property_assignments(
        &self,
        pair: Pair<Rule>,
    ) -> Result<HashMap<String, ValueType>, ParserError> {
        pair.into_inner()
            .map(|p| {
                let mut pairs = p.into_inner();
                let prop_key = pairs
                    .next()
                    .ok_or_else(|| ParserError::from("Missing property key"))?
                    .as_str()
                    .to_string();

                let prop_val = match pairs.next() {
                    Some(p) => {
                        let value_pair = p
                            .into_inner()
                            .next()
                            .ok_or_else(|| ParserError::from("Empty property value"))?;

                        match value_pair.as_rule() {
                            Rule::string_literal => Ok(ValueType::new(
                                Value::from(value_pair.as_str().to_string()),
                                value_pair.loc(),
                            )),
                            Rule::integer => value_pair
                                .as_str()
                                .parse()
                                .map(|i| ValueType::new(Value::I32(i), value_pair.loc()))
                                .map_err(|_| ParserError::from("Invalid integer value")),
                            Rule::float => value_pair
                                .as_str()
                                .parse()
                                .map(|f| ValueType::new(Value::F64(f), value_pair.loc()))
                                .map_err(|_| ParserError::from("Invalid float value")),
                            Rule::boolean => Ok(ValueType::new(
                                Value::Boolean(value_pair.as_str() == "true"),
                                value_pair.loc(),
                            )),
                            Rule::identifier => Ok(ValueType::Identifier {
                                value: value_pair.as_str().to_string(),
                                loc: value_pair.loc(),
                            }),
                            _ => Err(ParserError::from("Invalid property value type")),
                        }?
                    }
                    None => ValueType::new(Value::Empty, Loc::empty()),
                };

                Ok((prop_key, prop_val))
            })
            .collect()
    }

    fn parse_add_edge(
        &self,
        pair: Pair<Rule>,
        from_identifier: bool,
    ) -> Result<AddEdge, ParserError> {
        let mut edge_type = None;
        let mut fields = None;
        let mut connection = None;

        for p in pair.clone().into_inner() {
            match p.as_rule() {
                Rule::identifier_upper => {
                    edge_type = Some(p.as_str().to_string());
                }
                Rule::create_field => {
                    fields = Some(self.parse_property_assignments(p)?);
                }
                Rule::to_from => {
                    connection = Some(self.parse_to_from(p)?);
                }
                _ => {
                    return Err(ParserError::from(format!(
                        "Unexpected rule in AddE: {:?}",
                        p.as_rule()
                    )))
                }
            }
        }
        if edge_type.is_none() {
            return Err(ParserError::from("Missing edge type"));
        }
        if connection.is_none() {
            return Err(ParserError::from("Missing edge connection"));
        }
        Ok(AddEdge {
            edge_type,
            fields,
            connection: connection.ok_or_else(|| ParserError::from("Missing edge connection"))?,
            from_identifier,
            loc: pair.loc(),
        })
    }

    fn parse_id_args(&self, pair: Pair<Rule>) -> Result<Option<IdType>, ParserError> {
        let p = pair
            .into_inner()
            .next()
            .ok_or_else(|| ParserError::from("Missing ID"))?;
        match p.as_rule() {
            Rule::identifier => Ok(Some(IdType::Identifier {
                value: p.as_str().to_string(),
                loc: p.loc(),
            })),
            Rule::string_literal | Rule::inner_string => Ok(Some(IdType::Literal {
                value: p.as_str().to_string(),
                loc: p.loc(),
            })),
            _ => Err(ParserError::from(format!(
                "Unexpected rule in parse_id_args: {:?}",
                p.as_rule()
            ))),
        }
    }

    fn parse_to_from(&self, pair: Pair<Rule>) -> Result<EdgeConnection, ParserError> {
        let pairs = pair.clone().into_inner();
        let mut from_id = None;
        let mut to_id = None;
        // println!("pairs: {:?}", pairs);
        for p in pairs {
            match p.as_rule() {
                Rule::from => {
                    from_id = self.parse_id_args(p.into_inner().next().unwrap())?;
                }
                Rule::to => {
                    to_id = self.parse_id_args(p.into_inner().next().unwrap())?;
                }
                _ => unreachable!(),
            }
        }
        Ok(EdgeConnection {
            from_id: from_id,
            to_id: to_id,
            loc: pair.loc(),
        })
    }

    fn parse_get_statement(&self, pair: Pair<Rule>) -> Result<Assignment, ParserError> {
        let mut pairs = pair.clone().into_inner();
        let variable = pairs.next().unwrap().as_str().to_string();
        let value = self.parse_expression(pairs.next().unwrap())?;

        Ok(Assignment {
            variable,
            value,
            loc: pair.loc(),
        })
    }

    fn parse_return_statement(&self, pair: Pair<Rule>) -> Result<Vec<Expression>, ParserError> {
        // println!("pair: {:?}", pair.clone().into_inner());
        pair.into_inner()
            .map(|p| self.parse_expression(p))
            .collect()
    }

    fn parse_expression_vec(&self, pairs: Pairs<Rule>) -> Result<Vec<Expression>, ParserError> {
        let mut expressions = Vec::new();
        for p in pairs {
            match p.as_rule() {
                Rule::anonymous_traversal => {
                    expressions.push(Expression {
                        loc: p.loc(),
                        expr: ExpressionType::Traversal(Box::new(self.parse_anon_traversal(p)?)),
                    });
                }
                Rule::traversal => {
                    expressions.push(Expression {
                        loc: p.loc(),
                        expr: ExpressionType::Traversal(Box::new(self.parse_traversal(p)?)),
                    });
                }
                Rule::id_traversal => {
                    expressions.push(Expression {
                        loc: p.loc(),
                        expr: ExpressionType::Traversal(Box::new(self.parse_traversal(p)?)),
                    });
                }
                Rule::evaluates_to_bool => {
                    expressions.push(self.parse_boolean_expression(p)?);
                }
                _ => unreachable!(),
            }
        }
        Ok(expressions)
    }

    fn parse_boolean_expression(&self, pair: Pair<Rule>) -> Result<Expression, ParserError> {
        let expression = pair.into_inner().next().unwrap();
        match expression.as_rule() {
            Rule::and => Ok(Expression {
                loc: expression.loc(),
                expr: ExpressionType::And(self.parse_expression_vec(expression.into_inner())?),
            }),
            Rule::or => Ok(Expression {
                loc: expression.loc(),
                expr: ExpressionType::Or(self.parse_expression_vec(expression.into_inner())?),
            }),
            Rule::boolean => Ok(Expression {
                loc: expression.loc(),
                expr: ExpressionType::BooleanLiteral(expression.as_str() == "true"),
            }),
            Rule::exists => Ok(Expression {
                loc: expression.loc(),
                expr: ExpressionType::Exists(Box::new(Expression {
                    loc: expression.loc(),
                    expr: ExpressionType::Traversal(Box::new(
                        self.parse_anon_traversal(expression.into_inner().next().unwrap())?,
                    )),
                })),
            }),

            _ => unreachable!(),
        }
    }

    fn parse_expression(&self, p: Pair<Rule>) -> Result<Expression, ParserError> {
        let pair = p
            .into_inner()
            .next()
            .ok_or_else(|| ParserError::from("Empty expression"))?;

        match pair.as_rule() {
            Rule::traversal => Ok(Expression {
                loc: pair.loc(),
                expr: ExpressionType::Traversal(Box::new(self.parse_traversal(pair)?)),
            }),
            Rule::id_traversal => Ok(Expression {
                loc: pair.loc(),
                expr: ExpressionType::Traversal(Box::new(self.parse_traversal(pair)?)),
            }),
            Rule::anonymous_traversal => Ok(Expression {
                loc: pair.loc(),
                expr: ExpressionType::Traversal(Box::new(self.parse_anon_traversal(pair)?)),
            }),
            Rule::identifier => Ok(Expression {
                loc: pair.loc(),
                expr: ExpressionType::Identifier(pair.as_str().to_string()),
            }),
            Rule::string_literal => Ok(Expression {
                loc: pair.loc(),
                expr: ExpressionType::StringLiteral(self.parse_string_literal(pair)?),
            }),
            Rule::exists => {
                let traversal = pair
                    .clone()
                    .into_inner()
                    .next()
                    .ok_or_else(|| ParserError::from("Missing exists traversal"))?;
                Ok(Expression {
                    loc: pair.loc(),
                    expr: ExpressionType::Exists(Box::new(Expression {
                        loc: pair.loc(),
                        expr: ExpressionType::Traversal(Box::new(match traversal.as_rule() {
                            Rule::traversal => self.parse_traversal(traversal)?,
                            Rule::id_traversal => self.parse_traversal(traversal)?,
                            _ => unreachable!(),
                        })),
                    })),
                })
            }
            Rule::integer => pair
                .as_str()
                .parse()
                .map(|i| Expression {
                    loc: pair.loc(),
                    expr: ExpressionType::IntegerLiteral(i),
                })
                .map_err(|_| ParserError::from("Invalid integer literal")),
            Rule::float => pair
                .as_str()
                .parse()
                .map(|f| Expression {
                    loc: pair.loc(),
                    expr: ExpressionType::FloatLiteral(f),
                })
                .map_err(|_| ParserError::from("Invalid float literal")),
            Rule::boolean => Ok(Expression {
                loc: pair.loc(),
                expr: ExpressionType::BooleanLiteral(pair.as_str() == "true"),
            }),
            Rule::evaluates_to_bool => Ok(self.parse_boolean_expression(pair)?),
            Rule::AddN => Ok(Expression {
                loc: pair.loc(),
                expr: ExpressionType::AddNode(self.parse_add_node(pair)?),
            }),
            Rule::AddV => Ok(Expression {
                loc: pair.loc(),
                expr: ExpressionType::AddVector(self.parse_add_vector(pair)?),
            }),
            Rule::BatchAddV => Ok(Expression {
                loc: pair.loc(),
                expr: ExpressionType::BatchAddVector(self.parse_batch_add_vector(pair)?),
            }),
            Rule::AddE => Ok(Expression {
                loc: pair.loc(),
                expr: ExpressionType::AddEdge(self.parse_add_edge(pair, false)?),
            }),
            Rule::search_vector => Ok(Expression {
                loc: pair.loc(),
                expr: ExpressionType::SearchVector(self.parse_search_vector(pair)?),
            }),
            Rule::none => Ok(Expression {
                loc: pair.loc(),
                expr: ExpressionType::Empty,
            }),
            _ => Err(ParserError::from(format!(
                "Unexpected expression type: {:?}",
                pair.as_rule()
            ))),
        }
    }

    fn parse_string_literal(&self, pair: Pair<Rule>) -> Result<String, ParserError> {
        let inner = pair
            .into_inner()
            .next()
            .ok_or_else(|| ParserError::from("Empty string literal"))?;

        let mut literal = inner.as_str().to_string();
        literal.retain(|c| c != '"');
        Ok(literal)
    }

    fn parse_traversal(&self, pair: Pair<Rule>) -> Result<Traversal, ParserError> {
        let mut pairs = pair.clone().into_inner();
        let start = self.parse_start_node(pairs.next().unwrap())?;
        let steps = pairs
            .map(|p| self.parse_step(p))
            .collect::<Result<Vec<_>, _>>()?;

        Ok(Traversal {
            start,
            steps,
            loc: pair.loc(),
        })
    }

    fn parse_anon_traversal(&self, pair: Pair<Rule>) -> Result<Traversal, ParserError> {
        let pairs = pair.clone().into_inner();
        let start = StartNode::Anonymous;
        let steps = pairs
            .map(|p| self.parse_step(p))
            .collect::<Result<Vec<_>, _>>()?;

        Ok(Traversal {
            start,
            steps,
            loc: pair.loc(),
        })
    }

    fn parse_start_node(&self, pair: Pair<Rule>) -> Result<StartNode, ParserError> {
        match pair.as_rule() {
            Rule::start_node => {
                let pairs = pair.into_inner();
                let mut node_type = String::new();
                let mut ids = None;
                for p in pairs {
                    match p.as_rule() {
                        Rule::type_args => {
                            node_type = p.into_inner().next().unwrap().as_str().to_string();
                            // WATCH
                        }
                        Rule::id_args => {
                            ids = Some(
                                p.into_inner()
                                    .map(|id| {
                                        let id = id.into_inner().next().unwrap();
                                        match id.as_rule() {
                                            Rule::identifier => IdType::Identifier {
                                                value: id.as_str().to_string(),
                                                loc: id.loc(),
                                            },
                                            Rule::string_literal => IdType::Literal {
                                                value: id.as_str().to_string(),
                                                loc: id.loc(),
                                            },
                                            other => {
                                                panic!("Should be identifier or string literal")
                                            }
                                        }
                                    })
                                    .collect::<Vec<_>>(),
                            );
                        }
                        Rule::by_index => {
                            ids = Some({
                                let mut pairs: Pairs<'_, Rule> = p.clone().into_inner();
                                let index = match pairs.next().unwrap().clone().into_inner().next()
                                {
                                    Some(id) => match id.as_rule() {
                                        Rule::identifier => IdType::Identifier {
                                            value: id.as_str().to_string(),
                                            loc: id.loc(),
                                        },
                                        Rule::string_literal => IdType::Literal {
                                            value: id.as_str().to_string(),
                                            loc: id.loc(),
                                        },
                                        other => {
                                            panic!(
                                                "Should be identifier or string literal: {:?}",
                                                other
                                            )
                                        }
                                    },
                                    None => return Err(ParserError::from("Missing index")),
                                };
                                let value = match pairs.next().unwrap().into_inner().next() {
                                    Some(val) => match val.as_rule() {
                                        Rule::identifier => ValueType::Identifier {
                                            value: val.as_str().to_string(),
                                            loc: val.loc(),
                                        },
                                        Rule::string_literal => ValueType::Literal {
                                            value: Value::from(val.as_str()),
                                            loc: val.loc(),
                                        },
                                        Rule::integer => ValueType::Literal {
                                            value: Value::from(
                                                val.as_str().parse::<i64>().unwrap(),
                                            ),
                                            loc: val.loc(),
                                        },
                                        Rule::float => ValueType::Literal {
                                            value: Value::from(
                                                val.as_str().parse::<f64>().unwrap(),
                                            ),
                                            loc: val.loc(),
                                        },
                                        Rule::boolean => ValueType::Literal {
                                            value: Value::from(
                                                val.as_str().parse::<bool>().unwrap(),
                                            ),
                                            loc: val.loc(),
                                        },
                                        other => {
                                            panic!("Should be identifier or string literal")
                                        }
                                    },
                                    _ => unreachable!(),
                                };
                                vec![IdType::ByIndex {
                                    index: Box::new(index),
                                    value: Box::new(value),
                                    loc: p.loc(),
                                }]
                            })
                        }
                        _ => unreachable!(),
                    }
                }
                Ok(StartNode::Node { node_type, ids })
            }
            Rule::start_edge => {
                let pairs = pair.into_inner();
                let mut edge_type = String::new();
                let mut ids = None;
                for p in pairs {
                    match p.as_rule() {
                        Rule::type_args => {
                            edge_type = p.into_inner().next().unwrap().as_str().to_string();
                        }
                        Rule::id_args => {
                            ids = Some(
                                p.into_inner()
                                    .map(|id| {
                                        let id = id.into_inner().next().unwrap();
                                        match id.as_rule() {
                                            Rule::identifier => IdType::Identifier {
                                                value: id.as_str().to_string(),
                                                loc: id.loc(),
                                            },
                                            Rule::string_literal => IdType::Literal {
                                                value: id.as_str().to_string(),
                                                loc: id.loc(),
                                            },
                                            other => {
                                                println!("{:?}", other);
                                                panic!("Should be identifier or string literal")
                                            }
                                        }
                                    })
                                    .collect::<Vec<_>>(),
                            );
                        }
                        _ => unreachable!(),
                    }
                }
                Ok(StartNode::Edge { edge_type, ids })
            }
            Rule::identifier => Ok(StartNode::Identifier(pair.as_str().to_string())),
            _ => Ok(StartNode::Anonymous),
        }
    }

    fn parse_step(&self, pair: Pair<Rule>) -> Result<Step, ParserError> {
        let inner = pair.clone().into_inner().next().unwrap();
        match inner.as_rule() {
            Rule::graph_step => Ok(Step {
                loc: inner.loc(),
                step: StepType::Node(self.parse_graph_step(inner)),
            }),
            Rule::object_step => Ok(Step {
                loc: inner.loc(),
                step: StepType::Object(self.parse_object_step(inner)?),
            }),
            Rule::closure_step => Ok(Step {
                loc: inner.loc(),
                step: StepType::Closure(self.parse_closure(inner)?),
            }),
            Rule::where_step => Ok(Step {
                loc: inner.loc(),
                step: StepType::Where(Box::new(self.parse_expression(inner)?)),
            }),
            Rule::range_step => Ok(Step {
                loc: inner.loc(),
                step: StepType::Range(self.parse_range(pair)?),
            }),

            Rule::bool_operations => Ok(Step {
                loc: inner.loc(),
                step: StepType::BooleanOperation(self.parse_bool_operation(inner)?),
            }),
            Rule::count => Ok(Step {
                loc: inner.loc(),
                step: StepType::Count,
            }),
            Rule::ID => Ok(Step {
                loc: inner.loc(),
                step: StepType::Object(Object {
                    fields: vec![FieldAddition {
                        key: "id".to_string(),
                        value: FieldValue {
                            loc: pair.loc(),
                            value: FieldValueType::Empty,
                        },
                        loc: pair.loc(),
                    }],
                    should_spread: false,
                    loc: pair.loc(),
                }),
            }),
            Rule::update => Ok(Step {
                loc: inner.loc(),
                step: StepType::Update(self.parse_update(inner)?),
            }),
            Rule::exclude_field => Ok(Step {
                loc: inner.loc(),
                step: StepType::Exclude(self.parse_exclude(inner)?),
            }),
            Rule::AddE => Ok(Step {
                loc: inner.loc(),
                step: StepType::AddEdge(self.parse_add_edge(inner, true)?),
            }),
            _ => Err(ParserError::from(format!(
                "Unexpected step type: {:?}",
                inner.as_rule()
            ))),
        }
    }

    fn parse_range(&self, pair: Pair<Rule>) -> Result<(Expression, Expression), ParserError> {
        let mut inner = pair.into_inner().next().unwrap().into_inner();
        // println!("inner: {:?}", inner);
        let start = match self.parse_expression(inner.next().unwrap()) {
            Ok(val) => val,
            Err(e) => return Err(e),
        };
        let end = match self.parse_expression(inner.next().unwrap()) {
            Ok(val) => val,
            Err(e) => return Err(e),
        };

        Ok((start, end))
    }

    fn parse_graph_step(&self, pair: Pair<Rule>) -> GraphStep {
        let types = |pair: &Pair<Rule>| {
            pair.clone()
                .into_inner()
                .next()
                .map(|p| p.as_str().to_string())
                .ok_or_else(|| ParserError::from("Expected type".to_string()))
                .unwrap()
        }; // TODO: change to error
        let pair = pair.into_inner().next().unwrap(); // TODO: change to error
        match pair.as_rule() {
            // s if s.starts_with("OutE") => GraphStep {
            //     loc: pair.loc(),
            //     step: GraphStepType::OutE(types),
            // },
            // s if s.starts_with("InE") => GraphStep {
            //     loc: pair.loc(),
            //     step: GraphStepType::InE(types),
            // },
            // s if s.starts_with("FromN") => GraphStep {
            //     loc: pair.loc(),
            //     step: GraphStepType::FromN,
            // },
            // s if s.starts_with("ToN") => GraphStep {
            //     loc: pair.loc(),
            //     step: GraphStepType::ToN,
            // },
            // s if s.starts_with("Out") => GraphStep {
            //     loc: pair.loc(),
            //     step: GraphStepType::Out(types),
            // },
            // s if s.starts_with("In") => GraphStep {
            //     loc: pair.loc(),
            //     step: GraphStepType::In(types),
            // },
            // _ => {
            //     println!("rule_str: {:?}", rule_str);
            //     unreachable!()
            // }
            Rule::out_e => {
                let types = types(&pair);
                GraphStep {
                    loc: pair.loc(),
                    step: GraphStepType::OutE(types),
                }
            }
            Rule::in_e => {
                let types = types(&pair);
                GraphStep {
                    loc: pair.loc(),
                    step: GraphStepType::InE(types),
                }
            }
            Rule::from_n => GraphStep {
                loc: pair.loc(),
                step: GraphStepType::FromN,
            },
            Rule::to_n => GraphStep {
                loc: pair.loc(),
                step: GraphStepType::ToN,
            },
            Rule::out => {
                let types = types(&pair);
                GraphStep {
                    loc: pair.loc(),
                    step: GraphStepType::Out(types),
                }
            }
            Rule::in_nodes => {
                let types = types(&pair);
                GraphStep {
                    loc: pair.loc(),
                    step: GraphStepType::In(types),
                }
            }
            Rule::shortest_path => {
                let (type_arg, from, to) = pair.clone().into_inner().fold(
                    (None, None, None),
                    |(type_arg, from, to), p| match p.as_rule() {
                        Rule::type_args => (
                            Some(p.into_inner().next().unwrap().as_str().to_string()),
                            from,
                            to,
                        ),
                        Rule::to_from => match p.into_inner().next() {
                            Some(p) => match p.as_rule() {
                                Rule::to => (
                                    type_arg,
                                    from,
                                    Some(p.into_inner().next().unwrap().as_str().to_string()),
                                ),
                                Rule::from => (
                                    type_arg,
                                    Some(p.into_inner().next().unwrap().as_str().to_string()),
                                    to,
                                ),
                                _ => unreachable!(),
                            },
                            None => (type_arg, from, to),
                        },
                        _ => (type_arg, from, to),
                    },
                );

                // TODO: add error handling and check about IdType as might not always be data.
                // possibly use stack to keep track of variables and use them via precedence and then check on type
                // e.g. if valid variable and is param then use data. otherwise use plain identifier
                GraphStep {
                    loc: pair.loc(),
                    step: GraphStepType::ShortestPath(ShortestPath {
                        loc: pair.loc(),
                        from: from.map(|id| IdType::Identifier {
                            value: id,
                            loc: pair.loc(),
                        }),
                        to: to.map(|id| IdType::Identifier {
                            value: id,
                            loc: pair.loc(),
                        }),
                        type_arg,
                    }),
                }
            }
            _ => {
                println!("rule_str: {:?}", pair.as_str());
                unreachable!()
            }
        }
    }

    fn parse_bool_operation(&self, pair: Pair<Rule>) -> Result<BooleanOp, ParserError> {
        let inner = pair.clone().into_inner().next().unwrap();
        let expr = match inner.as_rule() {
            Rule::GT => BooleanOp {
                loc: pair.loc(),
                op: BooleanOpType::GreaterThan(Box::new(
                    self.parse_expression(inner.into_inner().next().unwrap())?,
                )),
            },
            Rule::GTE => BooleanOp {
                loc: pair.loc(),
                op: BooleanOpType::GreaterThanOrEqual(Box::new(
                    self.parse_expression(inner.into_inner().next().unwrap())?,
                )),
            },
            Rule::LT => BooleanOp {
                loc: pair.loc(),
                op: BooleanOpType::LessThan(Box::new(
                    self.parse_expression(inner.into_inner().next().unwrap())?,
                )),
            },
            Rule::LTE => BooleanOp {
                loc: pair.loc(),
                op: BooleanOpType::LessThanOrEqual(Box::new(
                    self.parse_expression(inner.into_inner().next().unwrap())?,
                )),
            },
            Rule::EQ => BooleanOp {
                loc: pair.loc(),
                op: BooleanOpType::Equal(Box::new(
                    self.parse_expression(inner.into_inner().next().unwrap())?,
                )),
            },
            Rule::NEQ => BooleanOp {
                loc: pair.loc(),
                op: BooleanOpType::NotEqual(Box::new(
                    self.parse_expression(inner.into_inner().next().unwrap())?,
                )),
            },
            _ => return Err(ParserError::from("Invalid boolean operation")),
        };
        Ok(expr)
    }

    fn parse_field_additions(&self, pair: Pair<Rule>) -> Result<Vec<FieldAddition>, ParserError> {
        pair.into_inner()
            .map(|p| self.parse_new_field_pair(p))
            .collect()
    }

    fn parse_new_field_pair(&self, pair: Pair<Rule>) -> Result<FieldAddition, ParserError> {
        let mut pairs = pair.clone().into_inner();
        let key = pairs.next().unwrap().as_str().to_string();
        let value_pair = pairs.next().unwrap();

        let value: FieldValue = match value_pair.as_rule() {
            Rule::evaluates_to_anything => FieldValue {
                loc: value_pair.loc(),
                value: FieldValueType::Expression(self.parse_expression(value_pair)?),
            },
            Rule::anonymous_traversal => FieldValue {
                loc: value_pair.loc(),
                value: FieldValueType::Traversal(Box::new(self.parse_traversal(value_pair)?)),
            },
            Rule::object_step => FieldValue {
                loc: value_pair.loc(),
                value: FieldValueType::Fields(self.parse_field_additions(value_pair)?),
            },
            Rule::string_literal => {
                println!("string_literal: {:?}", value_pair);
                FieldValue {
                    loc: value_pair.loc(),
                    value: FieldValueType::Literal(Value::String(
                        self.parse_string_literal(value_pair)?,
                    )),
                }
            }
            Rule::integer => FieldValue {
                loc: value_pair.loc(),
                value: FieldValueType::Literal(Value::I32(
                    value_pair
                        .as_str()
                        .parse()
                        .map_err(|_| ParserError::from("Invalid integer literal"))?,
                )),
            },
            Rule::float => FieldValue {
                loc: value_pair.loc(),
                value: FieldValueType::Literal(Value::F64(
                    value_pair
                        .as_str()
                        .parse()
                        .map_err(|_| ParserError::from("Invalid float literal"))?,
                )),
            },
            Rule::boolean => FieldValue {
                loc: value_pair.loc(),
                value: FieldValueType::Literal(Value::Boolean(value_pair.as_str() == "true")),
            },
            Rule::none => FieldValue {
                loc: value_pair.loc(),
                value: FieldValueType::Empty,
            },
            Rule::mapping_field => FieldValue {
                loc: value_pair.loc(),
                value: FieldValueType::Fields(self.parse_field_additions(value_pair)?),
            },
            _ => {
                return Err(ParserError::from(format!(
                    "Unexpected field pair type: {:?} \n {:?} \n\n {:?}",
                    value_pair.as_rule(),
                    value_pair,
                    pair
                )))
            }
        };

        Ok(FieldAddition {
            loc: pair.loc(),
            key,
            value,
        })
    }

    fn parse_new_field_value(&self, pair: Pair<Rule>) -> Result<FieldValue, ParserError> {
        let value_pair = pair.into_inner().next().unwrap();
        let value: FieldValue = match value_pair.as_rule() {
            Rule::evaluates_to_anything => FieldValue {
                loc: value_pair.loc(),
                value: FieldValueType::Expression(self.parse_expression(value_pair)?),
            },
            Rule::anonymous_traversal => FieldValue {
                loc: value_pair.loc(),
                value: FieldValueType::Traversal(Box::new(self.parse_traversal(value_pair)?)),
            },
            Rule::object_step => FieldValue {
                loc: value_pair.loc(),
                value: FieldValueType::Fields(self.parse_field_additions(value_pair)?),
            },
            Rule::string_literal => FieldValue {
                loc: value_pair.loc(),
                value: FieldValueType::Literal(Value::String(
                    self.parse_string_literal(value_pair)?,
                )),
            },
            Rule::integer => FieldValue {
                loc: value_pair.loc(),
                value: FieldValueType::Literal(Value::I32(
                    value_pair
                        .as_str()
                        .parse()
                        .map_err(|_| ParserError::from("Invalid integer literal"))?,
                )),
            },
            Rule::float => FieldValue {
                loc: value_pair.loc(),
                value: FieldValueType::Literal(Value::F64(
                    value_pair
                        .as_str()
                        .parse()
                        .map_err(|_| ParserError::from("Invalid float literal"))?,
                )),
            },
            Rule::boolean => FieldValue {
                loc: value_pair.loc(),
                value: FieldValueType::Literal(Value::Boolean(value_pair.as_str() == "true")),
            },
            Rule::none => FieldValue {
                loc: value_pair.loc(),
                value: FieldValueType::Empty,
            },
            Rule::mapping_field => FieldValue {
                loc: value_pair.loc(),
                value: FieldValueType::Fields(self.parse_field_additions(value_pair)?),
            },
            _ => {
                return Err(ParserError::from(format!(
                    "Unexpected field value type: {:?} \n {:?}",
                    value_pair.as_rule(),
                    value_pair,
                )))
            }
        };

        Ok(value)
    }

    fn parse_update(&self, pair: Pair<Rule>) -> Result<Update, ParserError> {
        let fields = self.parse_field_additions(pair.clone())?;
        Ok(Update {
            fields,
            loc: pair.loc(),
        })
    }

    fn parse_object_step(&self, pair: Pair<Rule>) -> Result<Object, ParserError> {
        let mut fields = Vec::new();
        let mut should_spread = false;
        for p in pair.clone().into_inner() {
            if p.as_rule() == Rule::spread_object {
                should_spread = true;
                continue;
            }
            let mut pairs = p.clone().into_inner();
            let prop_key = pairs.next().unwrap().as_str().to_string();
            let field_addition = match pairs.next() {
                Some(p) => match p.as_rule() {
                    Rule::evaluates_to_anything => FieldValue {
                        loc: p.loc(),
                        value: FieldValueType::Expression(self.parse_expression(p)?),
                    },
                    Rule::anonymous_traversal => FieldValue {
                        loc: p.loc(),
                        value: FieldValueType::Traversal(Box::new(self.parse_traversal(p)?)),
                    },
                    Rule::mapping_field => FieldValue {
                        loc: p.loc(),
                        value: FieldValueType::Fields(self.parse_field_additions(p)?),
                    },
                    Rule::object_step => FieldValue {
                        loc: p.clone().loc(),
                        value: FieldValueType::Fields(self.parse_object_step(p.clone())?.fields),
                    },
                    _ => self.parse_new_field_value(p)?,
                },
                None if prop_key.len() > 0 => FieldValue {
                    loc: p.loc(),
                    value: FieldValueType::Identifier(prop_key.clone()),
                },
                None => FieldValue {
                    loc: p.loc(),
                    value: FieldValueType::Empty,
                },
            };
            fields.push(FieldAddition {
                loc: p.loc(),
                key: prop_key,
                value: field_addition,
            });
        }
        Ok(Object {
            loc: pair.loc(),
            fields,
            should_spread,
        })
    }

    fn parse_closure(&self, pair: Pair<Rule>) -> Result<Closure, ParserError> {
        let mut pairs = pair.clone().into_inner();
        let identifier = pairs.next().unwrap().as_str().to_string();
        let object = self.parse_object_step(pairs.next().unwrap())?;
        Ok(Closure {
            loc: pair.loc(),
            identifier,
            object,
        })
    }

    fn parse_exclude(&self, pair: Pair<Rule>) -> Result<Exclude, ParserError> {
        let mut fields = Vec::new();
        for p in pair.clone().into_inner() {
            fields.push((p.loc(), p.as_str().to_string()));
        }
        Ok(Exclude {
            loc: pair.loc(),
            fields,
        })
    }
}

// Tests module
#[cfg(test)]
mod tests {
    use super::*;

    #[test]
    fn test_parse_node_schema() {
        let input = r#"
        N::User {
            Name: String,
            Age: I32
        }
        "#;

        let input = write_to_temp_file(vec![input]);
        let result = HelixParser::parse_source(&input).unwrap();
        assert_eq!(result.node_schemas.len(), 1);
        let schema = &result.node_schemas[0];
        assert_eq!(schema.name.1, "User");
        assert_eq!(schema.fields.len(), 2);
    }

    #[test]
    fn test_parse_edge_schema() {
        let input = r#"

        E::Follows {
            From: User,
            To: User,
            Properties: {
                Since: F64
            }
        }
        "#;

        let input = write_to_temp_file(vec![input]);
        let result = HelixParser::parse_source(&input).unwrap();
        assert_eq!(result.edge_schemas.len(), 1);
        let schema = &result.edge_schemas[0];
        assert_eq!(schema.name.1, "Follows");
        assert_eq!(schema.from.1, "User");
        assert_eq!(schema.to.1, "User");
        assert!(schema.properties.is_some());
        let properties = schema.properties.as_ref().unwrap();
        assert_eq!(properties.len(), 1);
        assert_eq!(properties[0].name, "Since");
        matches!(properties[0].field_type, FieldType::F64);
    }

    #[test]
    fn test_parse_edge_schema_no_props() {
        let input = r#"

        E::Follows {
            From: User,
            To: User,
            Properties: {
            }
        }
        "#;
        let input = Content {
            content: input.to_string(),
            files: vec![],
            source: Source::default(),
        };
        let result = HelixParser::parse_source(&input).unwrap();
        assert_eq!(result.edge_schemas.len(), 1);
        let schema = &result.edge_schemas[0];
        assert_eq!(schema.name.1, "Follows");
        assert_eq!(schema.from.1, "User");
        assert_eq!(schema.to.1, "User");
        assert!(schema.properties.is_some());
        let properties = schema.properties.as_ref().unwrap();
        assert_eq!(properties.len(), 0);
    }

    #[test]
    fn test_parse_query() {
        let input = r#"
        QUERY FindUser(userName : String) =>
            user <- N<User>
            RETURN user
        "#;

        let input = write_to_temp_file(vec![input]);
        let result = HelixParser::parse_source(&input).unwrap();
        assert_eq!(result.queries.len(), 1);
        let query = &result.queries[0];
        assert_eq!(query.name, "FindUser");
        assert_eq!(query.parameters.len(), 1);
        assert_eq!(query.parameters[0].name.1, "userName");
        assert_eq!(query.statements.len(), 1);
        assert_eq!(query.return_values.len(), 1);
    }

    #[test]
    fn test_query_with_parameters() {
        let input = r#"
        QUERY fetchUsers(name: String, age: I32) =>
            user <- N<USER>("123")
            nameField <- user::{Name}
            ageField <- user::{Age}
            RETURN nameField, ageField
        "#;
        let input = write_to_temp_file(vec![input]);
        let result = HelixParser::parse_source(&input).unwrap();
        assert_eq!(result.queries.len(), 1);
        let query = &result.queries[0];
        assert_eq!(query.name, "fetchUsers");
        assert_eq!(query.parameters.len(), 2);
        assert_eq!(query.parameters[0].name.1, "name");
        assert!(matches!(
            query.parameters[0].param_type.1,
            FieldType::String
        ));
        assert_eq!(query.parameters[1].name.1, "age");
        assert!(matches!(query.parameters[1].param_type.1, FieldType::I32));
        assert_eq!(query.statements.len(), 3);
        assert_eq!(query.return_values.len(), 2);
    }

    #[test]
    fn test_node_definition() {
        let input = r#"
        N::USER {
            ID: String,
            Name: String,
            Age: I32
        }
        "#;
        let input = write_to_temp_file(vec![input]);
        let result = HelixParser::parse_source(&input).unwrap();
        assert_eq!(result.node_schemas.len(), 1);
        let schema = &result.node_schemas[0];
        assert_eq!(schema.name.1, "USER");
        assert_eq!(schema.fields.len(), 3);
    }

    #[test]
    fn test_edge_with_properties() {
        let input = r#"
        E::FRIENDSHIP {
            From: USER,
            To: USER,
            Properties: {
                Since: String,
                Strength: I32
            }
        }
        "#;
        let input = write_to_temp_file(vec![input]);
        let result = HelixParser::parse_source(&input).unwrap();
        assert_eq!(result.edge_schemas.len(), 1);
        let schema = &result.edge_schemas[0];
        assert_eq!(schema.name.1, "FRIENDSHIP");
        assert_eq!(schema.from.1, "USER");
        assert_eq!(schema.to.1, "USER");
        let props = schema.properties.as_ref().unwrap();
        assert_eq!(props.len(), 2);
    }

    #[test]
    fn test_multiple_schemas() {
        let input = r#"
        N::USER {
            ID: String,
            Name: String,
            Email: String
        }
        N::POST {
            ID: String,
            Content: String
        }
        E::LIKES {
            From: USER,
            To: POST,
            Properties: {
                Timestamp: String
            }
        }
        "#;
        let input = write_to_temp_file(vec![input]);
        let result = HelixParser::parse_source(&input).unwrap();
        assert_eq!(result.node_schemas.len(), 2);
        assert_eq!(result.edge_schemas.len(), 1);
    }

    /// THESE FAIL
    ///
    ///
    ///

    #[test]
    fn test_logical_operations() {
        let input = r#"
    QUERY logicalOps(id : String) =>
        user <- N<USER>(id)
        condition <- user::{name}::EQ("Alice")
        condition2 <- user::{age}::GT(20)
        RETURN condition
    "#;
        let input = write_to_temp_file(vec![input]);
        let result = HelixParser::parse_source(&input).unwrap();
        let query = &result.queries[0];
        assert_eq!(query.name, "logicalOps");
        assert_eq!(query.statements.len(), 3);
    }

    #[test]
    fn test_anonymous_traversal() {
        let input = r#"
    QUERY anonymousTraversal() =>
        result <- N::OutE<FRIENDSHIP>::InN::{Age}
        RETURN result
    "#;
        let input = write_to_temp_file(vec![input]);
        let result = HelixParser::parse_source(&input).unwrap();
        let query = &result.queries[0];
        assert_eq!(query.name, "anonymousTraversal");
        assert_eq!(query.statements.len(), 1);
    }

    #[test]
    fn test_edge_traversal() {
        let input = r#"
    QUERY getEdgeInfo() =>
        edge <- E<FRIENDSHIP>("999")
        fromUser <- edge::OutE
        toUser <- edge::OutN
        RETURN fromUser, toUser

    "#;
        let input = write_to_temp_file(vec![input]);
        let result = HelixParser::parse_source(&input).unwrap();
        let query = &result.queries[0];
        assert_eq!(query.statements.len(), 3);
        assert_eq!(query.return_values.len(), 2);
    }

    #[test]
    fn test_exists_query() {
        let input = r#"
        QUERY userExists(id : String) =>
            user <- N<User>(id)
            result <- EXISTS(user::OutE::InN<User>)
            RETURN result
        "#;
        let input = write_to_temp_file(vec![input]);
        let result = HelixParser::parse_source(&input).unwrap();
        assert_eq!(result.queries.len(), 1);
        let query = &result.queries[0];
        assert_eq!(query.name, "userExists");
        assert_eq!(query.parameters.len(), 1);
        assert_eq!(query.statements.len(), 2);
    }

    #[test]
    fn test_multiple_return_values() {
        let input = r#"
    N::USER {
        Name: String,
        Age: Int
    }

    QUERY returnMultipleValues() =>
        user <- N<USER>("999")
        name <- user::{Name}
        age <- user::{Age}
        RETURN name, age
    "#;
        let input = write_to_temp_file(vec![input]);
        let result = HelixParser::parse_source(&input).unwrap();
        let query = &result.queries[0];
        assert_eq!(query.statements.len(), 3);
        assert_eq!(query.return_values.len(), 2);
    }

    #[test]
    fn test_add_fields() {
        let input = r#"
    QUERY enrichUserData() =>
        user <- N<USER>("123")
        enriched <- user::{Name: "name", Follows: _::Out<Follows>::{Age}}
        RETURN enriched
    "#;
        let input = write_to_temp_file(vec![input]);
        let result = HelixParser::parse_source(&input).unwrap();
        let query = &result.queries[0];
        assert_eq!(query.statements.len(), 2);
    }

    #[test]
    fn test_query_with_count() {
        let input = r#"
    QUERY analyzeNetwork() =>
        user <- N<USER>("999")
        friends <- user::Out<FRIENDSHIP>::InN::WHERE(_::Out::COUNT::GT(0))
        friendCount <- activeFriends::COUNT
        RETURN friendCount
    "#;
        let input = write_to_temp_file(vec![input]);
        let result = HelixParser::parse_source(&input).unwrap();
        let query = &result.queries[0];
        assert_eq!(query.statements.len(), 3);
    }

    #[test]
    fn test_add_node_query() {
        let input = r#"
    QUERY analyzeNetwork() =>
        user <- AddN<User>({Name: "Alice"})
        RETURN user
    "#;
        let input = write_to_temp_file(vec![input]);
        let result = match HelixParser::parse_source(&input) {
            Ok(result) => result,
            Err(e) => {
                println!("{:?}", e);
                panic!();
            }
        };
        let query = &result.queries[0];
        // println!("{:?}", query);
        assert_eq!(query.statements.len(), 1);
    }

    #[test]
    fn test_add_edge_query() {
        let input = r#"
    QUERY analyzeNetwork() =>
        edge <- AddE<Rating>({Rating: 5})::To("123")::From("456")
        edge <- AddE<Rating>({Rating: 5, Date: "2025-01-01"})::To("123")::From("456")
        RETURN edge
    "#;
        let input = write_to_temp_file(vec![input]);
        let result = match HelixParser::parse_source(&input) {
            Ok(result) => result,
            Err(e) => {
                println!("{:?}", e);
                panic!();
            }
        };
        let query = &result.queries[0];
        // println!("{:?}", query);
        assert_eq!(query.statements.len(), 2);
    }

    #[test]
    fn test_adding_with_identifiers() {
        let input = r#"
    QUERY addUsers() =>
        user1 <- AddN<User>({Name: "Alice", Age: 30})
        user2 <- AddN<User>({Name: "Bob", Age: 25})
        AddE<Follows>({Since: "1.0"})::From(user1)::To(user2)
        RETURN user1, user2
    "#;
        let input = write_to_temp_file(vec![input]);
        let result = match HelixParser::parse_source(&input) {
            Ok(result) => result,
            Err(e) => {
                println!("{:?}", e);
                panic!();
            }
        };
        // println!("{:?}", result);
        let query = &result.queries[0];
        // println!("{:?}", query);
        assert_eq!(query.statements.len(), 3);
    }

    #[test]
    fn test_where_with_props() {
        let input = r#"
    QUERY getFollows() =>
        user <- N<User>::WHERE(_::{Age}::GT(2))
        user <- N<User>::WHERE(_::GT(2))
        RETURN user, follows
        "#;
        let input = write_to_temp_file(vec![input]);
        let result = match HelixParser::parse_source(&input) {
            Ok(result) => result,
            Err(_e) => {
                panic!();
            }
        };
        let query = &result.queries[0];
        assert_eq!(query.statements.len(), 2);
    }

    #[test]
    fn test_drop_operation() {
        let input = r#"
        QUERY deleteUser(id: String) =>
            user <- N<USER>(id)
            DROP user
            DROP user::OutE
            DROP N::OutE
            RETURN user
        "#;
        let input = write_to_temp_file(vec![input]);
        let result = HelixParser::parse_source(&input).unwrap();
        let query = &result.queries[0];
        assert_eq!(query.name, "deleteUser");
        assert_eq!(query.parameters.len(), 1);
        assert_eq!(query.statements.len(), 4);
    }

    #[test]
    fn test_update_operation() {
        let input = r#"
        QUERY updateUser(id: String) =>
            user <- N<USER>(id)
            x <- user::UPDATE({Name: "NewName"})
            l <- user::UPDATE({Name: "NewName", Age: 30})
            RETURN user
        "#;
        let input = write_to_temp_file(vec![input]);
        let result = HelixParser::parse_source(&input).unwrap();
        let query = &result.queries[0];
        assert_eq!(query.name, "updateUser");
        assert_eq!(query.parameters.len(), 1);
        assert_eq!(query.statements.len(), 3);
    }

    #[test]
    fn test_complex_traversal_combinations() {
        let input = r#"
        QUERY complexTraversal() =>
            result1 <- N<User>::OutE<Follows>::InN<User>::{name}
            result2 <- N::WHERE(AND(
                _::{age}::GT(20),
                OR(_::{name}::EQ("Alice"), _::{name}::EQ("Bob"))
            ))
            result3 <- N<User>::{
                friends: _::Out<Follows>::InN::{name},
                avgFriendAge: _::Out<Follows>::InN::{age}::GT(25)
            }
            RETURN result1, result2, result3
        "#;
        let input = write_to_temp_file(vec![input]);
        let result = HelixParser::parse_source(&input).unwrap();
        let query = &result.queries[0];
        assert_eq!(query.name, "complexTraversal");
        assert_eq!(query.statements.len(), 3);
        assert_eq!(query.return_values.len(), 3);
    }

    #[test]
    fn test_nested_property_operations() {
        let input = r#"
        QUERY nestedProps() =>
            user <- N<User>("123")
            // Test nested property operations
            result <- user::{
                basic: {
                    name: _::{name},
                    age: _::{age}
                },
                social: {
                    friends: _::Out<Follows>::COUNT,
                    groups: _::Out<BelongsTo>::InN<Group>::{name}
                }
            }
            RETURN result
        "#;
        let input = write_to_temp_file(vec![input]);
        let result = HelixParser::parse_source(&input).unwrap();
        let query = &result.queries[0];
        assert_eq!(query.statements.len(), 2);
    }

    #[test]
    fn test_complex_edge_operations() {
        let input = r#"
        QUERY edgeOperations() =>
            edge1 <- AddE<Follows>({since: "2024-01-01", weight: 0.8})::From("user1")::To("user2")
            edge2 <- E<Follows>::WHERE(_::{weight}::GT(0.5))
            edge3 <- edge2::UPDATE({weight: 1.0, updated: "2024-03-01"})
            RETURN edge1, edge2, edge3
        "#;
        let input = write_to_temp_file(vec![input]);
        let result = HelixParser::parse_source(&input).unwrap();
        let query = &result.queries[0];
        assert_eq!(query.statements.len(), 3);
        assert_eq!(query.return_values.len(), 3);
    }

    #[test]
    fn test_mixed_type_operations() {
        let input = r#"
        QUERY mixedTypes() =>
            v1 <- AddN<User>({
                name: "Alice",
                age: 25,
                active: true,
                score: 4.5
            })
            result <- N<User>::WHERE(OR(
                _::{age}::GT(20),
                _::{score}::LT(5.0)
            ))
            RETURN v1, result
        "#;
        let input = write_to_temp_file(vec![input]);
        let result = HelixParser::parse_source(&input).unwrap();
        let query = &result.queries[0];
        assert_eq!(query.statements.len(), 2);
        assert_eq!(query.return_values.len(), 2);
    }

    #[test]
    fn test_error_cases() {
        // Test missing return statement
        let missing_return = r#"
        QUERY noReturn() =>
            result <- N<User>()
        "#;
        let input = write_to_temp_file(vec![missing_return]);
        let result = HelixParser::parse_source(&input);
        assert!(result.is_err());

        // Test invalid property access
        let invalid_props = r#"
        QUERY invalidProps() =>
            result <- N<User>::{}
            RETURN result
        "#;
        let input = write_to_temp_file(vec![invalid_props]);
        let result = HelixParser::parse_source(&input);
        assert!(result.is_err());
    }

    #[test]
    fn test_complex_schema_definitions() {
        let input = r#"
        N::ComplexUser {
            ID: String,
            Name: String,
            Age: I32,
            Score: F64,
            Active: Boolean
        }
        E::ComplexRelation {
            From: ComplexUser,
            To: ComplexUser,
            Properties: {
                StartDate: String,
                EndDate: String,
                Weight: F64,
                Valid: Boolean,
                Count: I32
            }
        }
        "#;
        let input = write_to_temp_file(vec![input]);
        let result = HelixParser::parse_source(&input).unwrap();
        assert_eq!(result.node_schemas.len(), 1);
        assert_eq!(result.edge_schemas.len(), 1);

        let node = &result.node_schemas[0];
        assert_eq!(node.fields.len(), 5);

        let edge = &result.edge_schemas[0];
        let props = edge.properties.as_ref().unwrap();
        assert_eq!(props.len(), 5);
    }

    #[test]
    fn test_query_chaining() {
        let input = r#"
        QUERY chainedOperations() =>
            result <- N<User>("123")
                ::OutE<Follows>
                ::InN<User>
                ::{name}
                ::EQ("Alice")
            filtered <- N<User>::WHERE(
                _::Out<Follows>
                    ::InN<User>
                    ::{age}
                    ::GT(25)
            )
            updated <- filtered
                ::UPDATE({status: "active"})
            has_updated <- updated::{status}
                ::EQ("active")
            RETURN result, filtered, updated, has_updated
        "#;
        let input = write_to_temp_file(vec![input]);
        let result = HelixParser::parse_source(&input).unwrap();
        let query = &result.queries[0];
        assert_eq!(query.statements.len(), 4);
        assert_eq!(query.return_values.len(), 4);
    }

    #[test]
    fn test_property_assignments() {
        let input = r#"
        QUERY testProperties(age: I32) =>
            user <- AddN<User>({
                name: "Alice",
                age: age
            })
            RETURN user
        "#;
        let input = write_to_temp_file(vec![input]);
        let result = HelixParser::parse_source(&input).unwrap();
        let query = &result.queries[0];
        assert_eq!(query.parameters.len(), 1);
    }

    #[test]
    fn test_map_operation() {
        let input = r#"
        QUERY mapOperation() =>
            user <- N<User>("123")
            mapped <- user::{name: "name", age: "age"}
            RETURN mapped
        "#;
        let input = write_to_temp_file(vec![input]);
        let result = HelixParser::parse_source(&input).unwrap();
        let query = &result.queries[0];
        assert_eq!(query.statements.len(), 2);
        assert_eq!(query.return_values.len(), 1);
    }

    #[test]
    fn test_map_in_return() {
        let input = r#"
        QUERY mapInReturn() =>
            user <- N<User>("123")
            RETURN user::{
                name,
                age
            }
        "#;
        let input = write_to_temp_file(vec![input]);
        let result = HelixParser::parse_source(&input).unwrap();
        let query = &result.queries[0];
        assert_eq!(query.statements.len(), 1);
        assert_eq!(query.return_values.len(), 1);
    }

    #[test]
    fn test_complex_object_operations() {
        let input = r#"
        QUERY complexObjects() =>
            user <- N<User>("123")
            result <- user::{
                basic: {
                    name,
                    age
                },
                friends: _::Out<Follows>::InN::{
                    name,
                    mutualFriends: _::Out<Follows>::COUNT
                }
            }
            RETURN result
        "#;
        let input = write_to_temp_file(vec![input]);
        let result = HelixParser::parse_source(&input).unwrap();
        let query = &result.queries[0];
        assert_eq!(query.statements.len(), 2);
        assert_eq!(query.return_values.len(), 1);
    }

    #[test]
    fn test_exclude_fields() {
        let input = r#"
        QUERY excludeFields() =>
            user <- N<User>("123")
            filtered <- user::!{password, secretKey}
            RETURN filtered
        "#;
        let input = write_to_temp_file(vec![input]);
        let result = HelixParser::parse_source(&input).unwrap();
        let query = &result.queries[0];
        assert_eq!(query.statements.len(), 2);
        assert_eq!(query.return_values.len(), 1);
    }

    #[test]
    fn test_spread_operator() {
        let input = r#"
        QUERY spreadFields() =>
            user <- N<User>("123")
            result <- user::{
                newField: "value",
                ..
            }
            RETURN result
        "#;
        let input = write_to_temp_file(vec![input]);
        let result = HelixParser::parse_source(&input).unwrap();
        let query = &result.queries[0];
        assert_eq!(query.statements.len(), 2);
        assert_eq!(query.return_values.len(), 1);
    }

    #[test]
    fn test_complex_update_operations() {
        let input = r#"
        QUERY updateUser() =>
            user <- N<User>("123")
            updated <- user::UPDATE({
                name: "New Name",
                age: 30,
                lastUpdated: "2024-03-01",
                friendCount: _::Out<Follows>::COUNT
            })
            RETURN updated
        "#;
        let input = write_to_temp_file(vec![input]);
        let result = HelixParser::parse_source(&input).unwrap();
        let query = &result.queries[0];
        assert_eq!(query.statements.len(), 2);
        assert_eq!(query.return_values.len(), 1);
    }

    #[test]
    fn test_nested_traversals() {
        let input = r#"
        QUERY nestedTraversals() =>
            start <- N<User>("123")
            result <- start::Out<Follows>::InN<User>::Out<Likes>::InN<Post>::{title}
            filtered <- result::WHERE(_::{likes}::GT(10))
            RETURN filtered
        "#;
        let input = write_to_temp_file(vec![input]);
        let result = HelixParser::parse_source(&input).unwrap();
        let query = &result.queries[0];
        assert_eq!(query.statements.len(), 3);
        assert_eq!(query.return_values.len(), 1);
    }

    #[test]
    fn test_combined_operations() {
        let input = r#"
        QUERY combinedOps() =>
            // Test combination of different operations
            user <- N<User>("123")
            friends <- user::Out<Follows>::InN<User>
            active <- friends::WHERE(_::{active}::EQ(true))
            result <- active::{
                name,
                posts: _::Out<Created>::InN<Post>::!{deleted}::{
                    title: title,
                    likes: _::In<Likes>::COUNT
                }
            }
            RETURN result
        "#;
        let input = write_to_temp_file(vec![input]);
        let result = HelixParser::parse_source(&input).unwrap();
        let query = &result.queries[0];
        assert_eq!(query.statements.len(), 4);
        assert_eq!(query.return_values.len(), 1);
    }

    #[test]
    fn test_closure() {
        let input = r#"
        QUERY multipleLayers() =>
            result <- N<User>::|user|{
                posts: _::Out<Created>::{
                    user_id: user::ID
                }
            }
            RETURN result
        "#;
        let input = write_to_temp_file(vec![input]);
        let result = HelixParser::parse_source(&input).unwrap();
        // println!("\n\nresult: {:?}\n\n", result);
        let query = &result.queries[0];
        assert_eq!(query.statements.len(), 1);
        assert_eq!(query.return_values.len(), 1);
    }

    #[test]
    fn test_complex_return_traversal() {
        let input = r#"
        QUERY returnTraversal() =>
            RETURN N<User>::|user|{
                posts: _::Out<Created>::{
                    user_id: user::ID
                }
            }::!{createdAt, lastUpdated}::{username: name, ..}
        "#;
        let input = write_to_temp_file(vec![input]);
        let result = HelixParser::parse_source(&input).unwrap();
        let query = &result.queries[0];
        assert_eq!(query.return_values.len(), 1);
    }

    #[test]
    fn test_array_as_param_type() {
        let input = r#"
        QUERY trWithArrayParam(ids: [String], names:[String], ages: [I32], createdAt: String) =>
            AddN<User>({Name: "test"})
            RETURN "SUCCESS"
        "#;
        let input = write_to_temp_file(vec![input]);
        let result = HelixParser::parse_source(&input).unwrap();
        let query = &result.queries[0];
        assert_eq!(query.return_values.len(), 1);

        assert!(query
            .parameters
            .iter()
            .any(|param| match param.param_type.1 {
                FieldType::String => true,
                _ => false,
            }));
        assert!(query
            .parameters
            .iter()
            .any(|param| match param.param_type.1 {
                FieldType::Array(ref field) => match &**field {
                    FieldType::String =>
                        if param.name.1 == "names" || param.name.1 == "ids" {
                            true
                        } else {
                            false
                        },
                    _ => false,
                },
                _ => false,
            }));
        assert!(query
            .parameters
            .iter()
            .any(|param| match param.param_type.1 {
                FieldType::Array(ref field) => match &**field {
                    FieldType::I32 =>
                        if param.name.1 == "ages" {
                            true
                        } else {
                            false
                        },
                    _ => false,
                },
                _ => false,
            }))
    }

    #[test]
    fn test_schema_obj_as_param_type() {
        let input = r#"
        N::User {
            Name: String
        }

        QUERY trWithArrayParam(user: User) =>
            AddN<User>({Name: "test"})
            RETURN "SUCCESS"
        "#;
        let input = write_to_temp_file(vec![input]);
        let result = HelixParser::parse_source(&input).unwrap();
        let query = &result.queries[0];
        assert_eq!(query.return_values.len(), 1);

        // println!("{:?}", query.parameters);
        let mut param_type = "";
        assert!(
            query
                .parameters
                .iter()
                .any(|param| match param.param_type.1 {
                    FieldType::Identifier(ref id) => match id.as_str() {
                        "User" => true,
                        _ => {
                            param_type = id;
                            false
                        }
                    },
                    _ => false,
                }),
            "Param of type {} was not found",
            param_type
        );
    }

    #[test]
    fn test_add_vector() {
        let input = r#"
        V::User

        QUERY addVector(vector: [F64]) =>
            RETURN AddV<User>(vector)
        "#;
        let input = write_to_temp_file(vec![input]);
        let result = HelixParser::parse_source(&input).unwrap();
        let query = &result.queries[0];
        assert_eq!(query.return_values.len(), 1);
    }

    #[test]
    fn test_bulk_insert() {
        let input = r#"
        QUERY bulkInsert(vectors: [[F64]]) =>
            BatchAddV<User>(vectors)
            RETURN "SUCCESS"
        "#;
        let input = write_to_temp_file(vec![input]);
        let result = HelixParser::parse_source(&input).unwrap();
        let query = &result.queries[0];
        assert_eq!(query.return_values.len(), 1);
    }

    #[test]
    fn test_search_vector() {
        let input = r#"
        V::User

        QUERY searchVector(vector: [F64], k: I32) =>
            RETURN SearchV<User>(vector, k)
        "#;
        let input = write_to_temp_file(vec![input]);
        let result = HelixParser::parse_source(&input).unwrap();
        let query = &result.queries[0];
        assert_eq!(query.return_values.len(), 1);
    }
}

pub fn write_to_temp_file(content: Vec<&str>) -> Content {
    let mut files = Vec::new();
    for c in content {
        let mut file = tempfile::NamedTempFile::new().unwrap();
        file.write_all(c.as_bytes()).unwrap();
        let path = file.path().to_string_lossy().into_owned();
        files.push(HxFile {
            name: path,
            content: c.to_string(),
        });
    }
    Content {
        content: String::new(),
        files: files,
        source: Source::default(),
    }
}<|MERGE_RESOLUTION|>--- conflicted
+++ resolved
@@ -958,10 +958,6 @@
             }
             None => None,
         };
-<<<<<<< HEAD
-        //println!("defaults: {:?}", defaults);
-=======
->>>>>>> 8cdeb898
 
         Ok(Field {
             prefix,
